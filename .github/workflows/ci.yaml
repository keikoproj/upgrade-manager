name: Build-Test

on:
  push:
    branches: 
      - master
  pull_request:
    branches: 
      - master
  release:
    types:
      - published

jobs:
  build:
    name: CI # Lint, Test, Codecov, Docker build & Push 
    runs-on: ubuntu-latest
    steps:

    - name: Checkout code
      uses: actions/checkout@v2

    - name: Golangci-lint
      uses: golangci/golangci-lint-action@v3
      with:
<<<<<<< HEAD
        # Optional: version of golangci-lint to use in form of v1.2 or v1.2.3 or `latest` to use the latest version
        # version: v1.45.2
        args: --timeout 2m
=======
        # Required: the version of golangci-lint is required and must be specified without patch version: we always use the latest patch version.
        version: v1.53.2
        args: --timeout 3m
>>>>>>> fc1d7e06

    - name: Get kubebuilder
      env:
        version: 1.0.8 # latest stable version
        arch: amd64
      run: |
        # download the release
         curl -L -O "https://github.com/kubernetes-sigs/kubebuilder/releases/download/v${version}/kubebuilder_${version}_linux_${arch}.tar.gz"
        # extract the archive
         tar -zxvf kubebuilder_${version}_linux_${arch}.tar.gz
         mv kubebuilder_${version}_linux_${arch} kubebuilder && sudo mv kubebuilder /usr/local/
        # update your PATH to include /usr/local/kubebuilder/bin
         export PATH=$PATH:/usr/local/kubebuilder/bin
    - name: Run Tests
      run: make test

    - name: Codecov
      uses: codecov/codecov-action@v1
      with:
        file: ./coverage.txt # optional
        flags: unittests # optional
        name: codecov-umbrella # optional
        fail_ci_if_error: true # optional (default = false)

    - name: Set up QEMU
      if: (github.event_name == 'push' || github.event_name == 'release') && github.repository == 'keikoproj/upgrade-manager'
      id: qemu
      uses: docker/setup-qemu-action@v2
      with:
        platforms: all

    - name: Set up Docker Buildx
      if: (github.event_name == 'push' || github.event_name == 'release') && github.repository == 'keikoproj/upgrade-manager'
      id: buildx
      uses: docker/setup-buildx-action@v2
      with:
        install: true

    - name: Login to DockerHub
      if: (github.event_name == 'push' || github.event_name == 'release') && github.repository == 'keikoproj/upgrade-manager'
      uses: docker/login-action@v2
      with:
        username: ${{ secrets.DOCKER_USERNAME }}
        password: ${{ secrets.DOCKER_PASSWORD }}
    
    - name: Build and push Docker image with tag master # only on pushes to keikoproj/upgrade-manager
      if: github.event_name == 'push' && github.repository == 'keikoproj/upgrade-manager'
      uses: docker/build-push-action@v4
      with:
        context: .
        file: ./Dockerfile
        platforms: linux/amd64,linux/arm/v7,linux/arm64
        push: true
        tags: keikoproj/rolling-upgrade-controller:master
    
    - name: Build and push Docker image with tag latest # only on releases of keikoproj/upgrade-manager
      if: github.event_name == 'release' && github.repository == 'keikoproj/upgrade-manager'
      uses: docker/build-push-action@v4
      with:
        context: .
        file: ./Dockerfile
        platforms: linux/amd64,linux/arm/v7,linux/arm64
        push: true
        tags: keikoproj/rolling-upgrade-controller:latest

    - name: Build and push Docker image with tag git-tag # only on releases of keikoproj/upgrade-manager
      if: github.event_name == 'release' && github.repository == 'keikoproj/upgrade-manager'
      uses: docker/build-push-action@v4
      with:
        context: .
        file: ./Dockerfile
        platforms: linux/amd64,linux/arm/v7,linux/arm64
        push: true
        tags: keikoproj/rolling-upgrade-controller:${{ github.event.release.tag_name }}<|MERGE_RESOLUTION|>--- conflicted
+++ resolved
@@ -23,15 +23,9 @@
     - name: Golangci-lint
       uses: golangci/golangci-lint-action@v3
       with:
-<<<<<<< HEAD
-        # Optional: version of golangci-lint to use in form of v1.2 or v1.2.3 or `latest` to use the latest version
-        # version: v1.45.2
-        args: --timeout 2m
-=======
         # Required: the version of golangci-lint is required and must be specified without patch version: we always use the latest patch version.
         version: v1.53.2
         args: --timeout 3m
->>>>>>> fc1d7e06
 
     - name: Get kubebuilder
       env:
