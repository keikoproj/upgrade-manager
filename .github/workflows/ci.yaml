name: Build-Test

on:
  push:
    branches: 
      - master
  pull_request:
    branches: 
      - master
  release:
    types:
      - published

jobs:
  build:
    name: CI # Lint, Test, Codecov, Docker build & Push 
<<<<<<< HEAD
    if: github.repository == 'keikoproj/upgrade-manager'
=======
>>>>>>> 16ed0fce
    runs-on: ubuntu-latest
    steps:

    - name: Checkout code
      uses: actions/checkout@v2

    - name: Golangci-lint
      uses: golangci/golangci-lint-action@v2
      with:
        # Required: the version of golangci-lint is required and must be specified without patch version: we always use the latest patch version.
        version: v1.45.2
        args: --timeout 2m

    - name: Get kubebuilder
      env:
        version: 1.0.8 # latest stable version
        arch: amd64
      run: |
        # download the release
         curl -L -O "https://github.com/kubernetes-sigs/kubebuilder/releases/download/v${version}/kubebuilder_${version}_linux_${arch}.tar.gz"
        # extract the archive
         tar -zxvf kubebuilder_${version}_linux_${arch}.tar.gz
         mv kubebuilder_${version}_linux_${arch} kubebuilder && sudo mv kubebuilder /usr/local/
        # update your PATH to include /usr/local/kubebuilder/bin
         export PATH=$PATH:/usr/local/kubebuilder/bin
    - name: Run Tests
      run: make test

    - name: Codecov
      uses: codecov/codecov-action@v1
      with:
        file: ./coverage.txt # optional
        flags: unittests # optional
        name: codecov-umbrella # optional
        fail_ci_if_error: true # optional (default = false)

    - name: Docker build
      if: github.event_name == 'pull_request' || (github.repository != 'keikoproj/upgrade-manager' && github.event_name == 'push')
      run: make docker-build
    
    - name: Build and push Docker image with tag master # only on pushes to keikoproj/upgrade-manager
      if: github.event_name == 'push' && github.repository == 'keikoproj/upgrade-manager'
      uses: docker/build-push-action@v1
      with:
        username: ${{ secrets.DOCKER_USERNAME }}
        password: ${{ secrets.DOCKER_PASSWORD }}
        repository: keikoproj/rolling-upgrade-controller
        tags: master
    
    - name: Build and push Docker image with tag latest # only on releases of keikoproj/upgrade-manager
      if: github.event_name == 'release' && github.repository == 'keikoproj/upgrade-manager'
      uses: docker/build-push-action@v1
      with:
        username: ${{ secrets.DOCKER_USERNAME }}
        password: ${{ secrets.DOCKER_PASSWORD }}
        repository: keikoproj/rolling-upgrade-controller
        tags: latest

    - name: Build and push Docker image with tag git-tag # only on releases of keikoproj/upgrade-manager
      if: github.event_name == 'release' && github.repository == 'keikoproj/upgrade-manager'
      uses: docker/build-push-action@v1
      with:
        username: ${{ secrets.DOCKER_USERNAME }}
        password: ${{ secrets.DOCKER_PASSWORD }}
        repository: keikoproj/rolling-upgrade-controller
        tag_with_ref: true<|MERGE_RESOLUTION|>--- conflicted
+++ resolved
@@ -14,10 +14,6 @@
 jobs:
   build:
     name: CI # Lint, Test, Codecov, Docker build & Push 
-<<<<<<< HEAD
-    if: github.repository == 'keikoproj/upgrade-manager'
-=======
->>>>>>> 16ed0fce
     runs-on: ubuntu-latest
     steps:
 
