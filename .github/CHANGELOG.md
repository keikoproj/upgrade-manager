--- conflicted
+++ resolved
@@ -2,11 +2,7 @@
 All notable changes to this project will be documented in this file.
 
 ## [v1.0.5] - 2021-10-04
-<<<<<<< HEAD
-8e0f67d Update rollingupgrade_controller.go (#322)
-=======
 8e0f67d Flush EC2 cache when using launch templates  (#322)
->>>>>>> 36615e94
 9b1d11c add README (#320)
 167e10b EOL of upgrade-manager-v0 and make upgrade-manager-v1 the default. (#319)
 
