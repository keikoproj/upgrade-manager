--- conflicted
+++ resolved
@@ -7,12 +7,7 @@
   name: manager-role
 rules:
 - apiGroups:
-<<<<<<< HEAD
   - upgrademgr.keikoproj.io
-=======
-  - apps
-  - extensions
->>>>>>> dadef961
   resources:
   - daemonsets
   - replicasets
@@ -63,8 +58,6 @@
   - rollingupgrades/status
   verbs:
   - get
-<<<<<<< HEAD
-  - update
   - patch
 - apiGroups:
   - ""
@@ -100,8 +93,4 @@
   resources:
   - jobs
   verbs:
-  - get
-=======
-  - patch
-  - update
->>>>>>> dadef961
+  - get