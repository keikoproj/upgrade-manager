--- conflicted
+++ resolved
@@ -146,12 +146,7 @@
 
 // Node turns onto step
 func (s *RollingUpgradeStatus) NodeStep(InProcessingNodes map[string]*NodeInProcessing,
-<<<<<<< HEAD
 	nodeSteps map[string][]NodeStepDuration, groupName, nodeName string, stepName RollingUpgradeStep, mutex *sync.Mutex) {
-=======
-	nodeStepMap *NodeStepMap, groupName, nodeName string, stepName RollingUpgradeStep) {
->>>>>>> 1b527244
-
 	var inProcessingNode *NodeInProcessing
 	if n, ok := InProcessingNodes[nodeName]; !ok {
 		inProcessingNode = &NodeInProcessing{
@@ -172,13 +167,9 @@
 		var total = inProcessingNode.StepEndTime.Sub(inProcessingNode.UpgradeStartTime.Time)
 		duration1 := s.ToStepDuration(groupName, nodeName, inProcessingNode.StepName, duration)
 		duration2 := s.ToStepDuration(groupName, nodeName, NodeRotationTotal, total)
-<<<<<<< HEAD
+    
 		s.addNodeStepDuration(nodeSteps, nodeName, duration1, mutex)
 		s.addNodeStepDuration(nodeSteps, nodeName, duration2, mutex)
-=======
-		nodeStepMap.AddNodeStep(nodeName, duration1)
-		nodeStepMap.AddNodeStep(nodeName, duration2)
->>>>>>> 1b527244
 	} else if inProcessingNode.StepName != stepName { //Still same step
 		var oldOrder = NodeRotationStepOrders[inProcessingNode.StepName]
 		var newOrder = NodeRotationStepOrders[stepName]
@@ -186,50 +177,26 @@
 			stepDuration := s.ToStepDuration(groupName, nodeName, inProcessingNode.StepName, duration)
 			inProcessingNode.StepStartTime = metav1.Now()
 			inProcessingNode.StepName = stepName
-<<<<<<< HEAD
+
 			s.addNodeStepDuration(nodeSteps, nodeName, stepDuration, mutex)
 		}
 	}
 }
+
 
 func (s *RollingUpgradeStatus) addNodeStepDuration(steps map[string][]NodeStepDuration, nodeName string, nsd NodeStepDuration, mutex *sync.Mutex) {
 	mutex.Lock()
 	if stepDuration, ok := steps[nodeName]; !ok {
 		steps[nodeName] = []NodeStepDuration{
-=======
-			nodeStepMap.AddNodeStep(nodeName, stepDuration)
-		}
-	}
-}
-
-//Create NodeStepMap
-func NewNodeStepMap() *NodeStepMap {
-	return &NodeStepMap{
-		mutex:     &sync.Mutex{},
-		nodeSteps: make(map[string][]NodeStepDuration),
-	}
-}
-
-func (m *NodeStepMap) AddNodeStep(nodeName string, nsd NodeStepDuration) {
-	m.mutex.Lock()
-	if stepDuration, ok := m.nodeSteps[nodeName]; !ok {
-		m.nodeSteps[nodeName] = []NodeStepDuration{
->>>>>>> 1b527244
+
 			nsd,
 		}
 	} else {
 		stepDuration = append(stepDuration, nsd)
 		m.nodeSteps[nodeName] = stepDuration
 	}
-<<<<<<< HEAD
+
 	mutex.Unlock()
-=======
-	m.mutex.Unlock()
-}
-
-func (m *NodeStepMap) ToNodeStep() map[string][]NodeStepDuration {
-	return m.nodeSteps
->>>>>>> 1b527244
 }
 
 func (s *RollingUpgradeStatus) SetCondition(cond RollingUpgradeCondition) {
