--- conflicted
+++ resolved
@@ -17,19 +17,12 @@
 package v1alpha1
 
 import (
-<<<<<<< HEAD
-=======
-	"common"
->>>>>>> 59e9b0dd
+
 	"fmt"
 	"strconv"
 	"strings"
 
-<<<<<<< HEAD
 	"github.com/keikoproj/upgrade-manager/controllers/common"
-
-=======
->>>>>>> 59e9b0dd
 	corev1 "k8s.io/api/core/v1"
 	metav1 "k8s.io/apimachinery/pkg/apis/meta/v1"
 	"k8s.io/apimachinery/pkg/util/intstr"
@@ -228,23 +221,16 @@
 	return r.Spec.ForceRefresh
 }
 
-<<<<<<< HEAD
 func (r *RollingUpgrade) StrategyMode() UpdateStrategyMode {
 	return r.Spec.Strategy.Mode
 }
-=======
->>>>>>> 59e9b0dd
 func (r *RollingUpgrade) Validate() (bool, error) {
 	strategy := r.Spec.Strategy
 
 	// validating the Type value
 	if strategy.Type == "" {
 		r.Spec.Strategy.Type = RandomUpdateStrategy
-<<<<<<< HEAD
 	} else if !common.ContainsEqualFold(AllowedStrategyType, string(strategy.Type)) {
-=======
-	} else if !common.ContainsEqualFold(AllowedStrategyType, strategy.Type) {
->>>>>>> 59e9b0dd
 		err := fmt.Errorf("%s: Invalid value for startegy Type - %d", r.Name, strategy.MaxUnavailable.IntVal)
 		return false, err
 	}
@@ -252,11 +238,7 @@
 	// validating the Mode value
 	if strategy.Mode == "" {
 		r.Spec.Strategy.Mode = UpdateStrategyModeLazy
-<<<<<<< HEAD
-	} else if !common.ContainsEqualFold(AllowedStrategyMode, string(strategy.Mode)) {
-=======
 	} else if !common.ContainsEqualFold(AllowedStrategyMode, strategy.Mode) {
->>>>>>> 59e9b0dd
 		err := fmt.Errorf("%s: Invalid value for startegy Mode - %d", r.Name, strategy.MaxUnavailable.IntVal)
 		return false, err
 	}
