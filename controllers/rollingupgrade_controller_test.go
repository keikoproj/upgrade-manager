package controllers

import (
	"encoding/json"
	"fmt"
	"os"
	"path/filepath"
	"sync"
	"testing"
	"time"

	"github.com/keikoproj/upgrade-manager/pkg/log"

	"k8s.io/apimachinery/pkg/util/intstr"

	"gopkg.in/yaml.v2"

	"github.com/aws/aws-sdk-go/aws"
	"github.com/aws/aws-sdk-go/aws/awserr"
	"github.com/aws/aws-sdk-go/service/autoscaling/autoscalingiface"
	"github.com/aws/aws-sdk-go/service/ec2/ec2iface"
	"github.com/pkg/errors"

	"github.com/aws/aws-sdk-go/service/autoscaling"
	"github.com/aws/aws-sdk-go/service/ec2"
	"github.com/onsi/gomega"
	"golang.org/x/net/context"
	corev1 "k8s.io/api/core/v1"
	metav1 "k8s.io/apimachinery/pkg/apis/meta/v1"
	"k8s.io/client-go/kubernetes"
	"k8s.io/client-go/kubernetes/fake"
	v1 "k8s.io/client-go/kubernetes/typed/core/v1"
	"sigs.k8s.io/controller-runtime/pkg/client"
	"sigs.k8s.io/controller-runtime/pkg/envtest"
	"sigs.k8s.io/controller-runtime/pkg/manager"

	upgrademgrv1alpha1 "github.com/keikoproj/upgrade-manager/api/v1alpha1"
)

var c client.Client

var defaultMsgPrefix = "ru-foo"

func TestMain(m *testing.M) {
	testEnv = &envtest.Environment{
		CRDDirectoryPaths: []string{filepath.Join("..", "config", "crd", "bases")},
	}

	cfg, _ = testEnv.Start()
	m.Run()
}

func TestEchoScript(t *testing.T) {
	g := gomega.NewGomegaWithT(t)
	out, err := runScript("echo hello", false, defaultMsgPrefix)

	g.Expect(err).To(gomega.BeNil())
	g.Expect(out).To(gomega.Equal("hello\n"))
}

func TestEchoBackgroundScript(t *testing.T) {
	g := gomega.NewGomegaWithT(t)
	out, err := runScript("echo background", true, defaultMsgPrefix)

	g.Expect(err).To(gomega.BeNil())
	g.Expect(out).To(gomega.Equal(""))
}

func TestRunScriptFailure(t *testing.T) {
	g := gomega.NewGomegaWithT(t)
	out, err := runScript("echo this will fail; exit 1", false, defaultMsgPrefix)

	g.Expect(err).To(gomega.Not(gomega.BeNil()))
	g.Expect(out).To(gomega.Not(gomega.Equal("")))
}

func TestErrorStatusMarkJanitor(t *testing.T) {
	g := gomega.NewGomegaWithT(t)
	instance := &upgrademgrv1alpha1.RollingUpgrade{ObjectMeta: metav1.ObjectMeta{Name: "foo", Namespace: "default"}}

	mgr, err := manager.New(cfg, manager.Options{})
	g.Expect(err).NotTo(gomega.HaveOccurred())
	c = mgr.GetClient()

	rcRollingUpgrade := &RollingUpgradeReconciler{Client: mgr.GetClient(),
		generatedClient: kubernetes.NewForConfigOrDie(mgr.GetConfig()),
		admissionMap:    sync.Map{},
		ruObjNameToASG:  sync.Map{},
		ClusterState:    NewClusterState(),
	}

	ctx := context.TODO()
	rcRollingUpgrade.finishExecution(StatusError, 3, &ctx, instance)
	g.Expect(instance.ObjectMeta.Annotations[JanitorAnnotation]).To(gomega.Equal(ClearErrorFrequency))
}

func TestMarkObjForCleanupCompleted(t *testing.T) {
	g := gomega.NewGomegaWithT(t)
	ruObj := &upgrademgrv1alpha1.RollingUpgrade{ObjectMeta: metav1.ObjectMeta{Name: "foo", Namespace: "default"}}
	ruObj.Status.CurrentStatus = StatusComplete

	g.Expect(ruObj.ObjectMeta.Annotations).To(gomega.BeNil())
	MarkObjForCleanup(ruObj)
	g.Expect(ruObj.ObjectMeta.Annotations[JanitorAnnotation]).To(gomega.Equal(ClearCompletedFrequency))
}

func TestMarkObjForCleanupError(t *testing.T) {
	g := gomega.NewGomegaWithT(t)
	ruObj := &upgrademgrv1alpha1.RollingUpgrade{ObjectMeta: metav1.ObjectMeta{Name: "foo", Namespace: "default"}}
	ruObj.Status.CurrentStatus = StatusError

	g.Expect(ruObj.ObjectMeta.Annotations).To(gomega.BeNil())
	MarkObjForCleanup(ruObj)
	g.Expect(ruObj.ObjectMeta.Annotations[JanitorAnnotation]).To(gomega.Equal(ClearErrorFrequency))
}

func TestMarkObjForCleanupNothingHappens(t *testing.T) {
	g := gomega.NewGomegaWithT(t)
	ruObj := &upgrademgrv1alpha1.RollingUpgrade{ObjectMeta: metav1.ObjectMeta{Name: "foo", Namespace: "default"}}
	ruObj.Status.CurrentStatus = "some other status"

	g.Expect(ruObj.ObjectMeta.Annotations).To(gomega.BeNil())
	MarkObjForCleanup(ruObj)
	g.Expect(ruObj.ObjectMeta.Annotations).To(gomega.BeEmpty())
}

func TestPreDrainScriptSuccess(t *testing.T) {
	g := gomega.NewGomegaWithT(t)

	instance := &upgrademgrv1alpha1.RollingUpgrade{ObjectMeta: metav1.ObjectMeta{Name: "foo", Namespace: "default"}}
	instance.Spec.PreDrain.Script = "echo 'Predrain script ran without error'"

	rcRollingUpgrade := &RollingUpgradeReconciler{ClusterState: NewClusterState()}
	err := rcRollingUpgrade.preDrainHelper(instance)
	g.Expect(err).To(gomega.BeNil())
}

func TestPreDrainScriptError(t *testing.T) {
	g := gomega.NewGomegaWithT(t)

	instance := &upgrademgrv1alpha1.RollingUpgrade{ObjectMeta: metav1.ObjectMeta{Name: "foo", Namespace: "default"}}
	instance.Spec.PreDrain.Script = "exit 1"

	rcRollingUpgrade := &RollingUpgradeReconciler{ClusterState: NewClusterState()}
	err := rcRollingUpgrade.preDrainHelper(instance)
	g.Expect(err.Error()).To(gomega.HavePrefix("Failed to run preDrain script"))
}

func TestPostDrainHelperPostDrainScriptSuccess(t *testing.T) {
	g := gomega.NewGomegaWithT(t)
	mockNode := "some-node-name"
	mockKubeCtlCall := "echo"

	ruObj := &upgrademgrv1alpha1.RollingUpgrade{ObjectMeta: metav1.ObjectMeta{Name: "foo", Namespace: "default"}}
	ruObj.Spec.PostDrain.Script = "echo Hello, postDrainScript!"

	rcRollingUpgrade := &RollingUpgradeReconciler{ClusterState: NewClusterState()}
	err := rcRollingUpgrade.postDrainHelper(ruObj, mockNode, mockKubeCtlCall)

	g.Expect(err).To(gomega.BeNil())
}

func TestPostDrainHelperPostDrainScriptError(t *testing.T) {
	g := gomega.NewGomegaWithT(t)
	mockNode := "some-node-name"
	mockKubeCtlCall := "echo"

	ruObj := &upgrademgrv1alpha1.RollingUpgrade{ObjectMeta: metav1.ObjectMeta{Name: "foo", Namespace: "default"}}
	ruObj.Spec.PostDrain.Script = "exit 1"

	rcRollingUpgrade := &RollingUpgradeReconciler{ClusterState: NewClusterState()}
	err := rcRollingUpgrade.postDrainHelper(ruObj, mockNode, mockKubeCtlCall)

	g.Expect(err).To(gomega.Not(gomega.BeNil()))
}

func TestPostDrainHelperPostDrainWaitScriptSuccess(t *testing.T) {
	g := gomega.NewGomegaWithT(t)
	mockNode := "some-node-name"
	mockKubeCtlCall := "echo"

	ruObj := &upgrademgrv1alpha1.RollingUpgrade{ObjectMeta: metav1.ObjectMeta{Name: "foo", Namespace: "default"}}
	ruObj.Spec.PostDrain.PostWaitScript = "echo Hello, postDrainWaitScript!"
	ruObj.Spec.PostDrainDelaySeconds = 0

	rcRollingUpgrade := &RollingUpgradeReconciler{ClusterState: NewClusterState()}
	err := rcRollingUpgrade.postDrainHelper(ruObj, mockNode, mockKubeCtlCall)

	g.Expect(err).To(gomega.BeNil())
}

func TestPostDrainHelperPostDrainWaitScriptError(t *testing.T) {
	g := gomega.NewGomegaWithT(t)
	mockNode := "some-node-name"
	mockKubeCtlCall := "echo"

	ruObj := &upgrademgrv1alpha1.RollingUpgrade{ObjectMeta: metav1.ObjectMeta{Name: "foo", Namespace: "default"}}
	ruObj.Spec.PostDrain.PostWaitScript = "exit 1"
	ruObj.Spec.PostDrainDelaySeconds = 0

	rcRollingUpgrade := &RollingUpgradeReconciler{ClusterState: NewClusterState()}
	err := rcRollingUpgrade.postDrainHelper(ruObj, mockNode, mockKubeCtlCall)

	g.Expect(err).To(gomega.Not(gomega.BeNil()))
}

func TestDrainNodeSuccess(t *testing.T) {
	g := gomega.NewGomegaWithT(t)
	mockNode := "some-node-name"
	mockKubeCtlCall := "echo"

	ruObj := &upgrademgrv1alpha1.RollingUpgrade{ObjectMeta: metav1.ObjectMeta{Name: "foo", Namespace: "default"}}
	rcRollingUpgrade := &RollingUpgradeReconciler{ClusterState: NewClusterState()}

	err := rcRollingUpgrade.DrainNode(ruObj, mockNode, mockKubeCtlCall, ruObj.Spec.Strategy.DrainTimeout)
	g.Expect(err).To(gomega.BeNil())
}

func TestDrainNodePreDrainError(t *testing.T) {
	g := gomega.NewGomegaWithT(t)
	mockNode := "some-node-name"
	mockKubeCtlCall := "echo"

	ruObj := &upgrademgrv1alpha1.RollingUpgrade{ObjectMeta: metav1.ObjectMeta{Name: "foo", Namespace: "default"}}
	ruObj.Spec.PreDrain.Script = "exit 1"
	rcRollingUpgrade := &RollingUpgradeReconciler{ClusterState: NewClusterState()}

	err := rcRollingUpgrade.DrainNode(ruObj, mockNode, mockKubeCtlCall, ruObj.Spec.Strategy.DrainTimeout)
	g.Expect(err).To(gomega.Not(gomega.BeNil()))
}

func TestDrainNodePostDrainScriptError(t *testing.T) {
	g := gomega.NewGomegaWithT(t)
	mockNode := "some-node-name"
	mockKubeCtlCall := "echo"

	ruObj := &upgrademgrv1alpha1.RollingUpgrade{ObjectMeta: metav1.ObjectMeta{Name: "foo", Namespace: "default"}}
	ruObj.Spec.PostDrain.Script = "exit 1"
	rcRollingUpgrade := &RollingUpgradeReconciler{ClusterState: NewClusterState()}

	err := rcRollingUpgrade.DrainNode(ruObj, mockNode, mockKubeCtlCall, ruObj.Spec.Strategy.DrainTimeout)
	g.Expect(err).To(gomega.Not(gomega.BeNil()))
}

func TestDrainNodePostDrainWaitScriptError(t *testing.T) {
	g := gomega.NewGomegaWithT(t)
	mockNode := "some-node-name"
	mockKubeCtlCall := "echo"

	ruObj := &upgrademgrv1alpha1.RollingUpgrade{ObjectMeta: metav1.ObjectMeta{Name: "foo", Namespace: "default"}}
	ruObj.Spec.PostDrain.PostWaitScript = "exit 1"
	rcRollingUpgrade := &RollingUpgradeReconciler{ClusterState: NewClusterState()}

	err := rcRollingUpgrade.DrainNode(ruObj, mockNode, mockKubeCtlCall, ruObj.Spec.Strategy.DrainTimeout)
	g.Expect(err).To(gomega.Not(gomega.BeNil()))
}

func TestDrainNodePostDrainFailureToDrainNotFound(t *testing.T) {
	g := gomega.NewGomegaWithT(t)
	mockNode := "some-node-name"

	// Force quit from the rest of the command
	mockKubeCtlCall := "echo 'Error from server (NotFound)'; exit 1;"

	ruObj := &upgrademgrv1alpha1.RollingUpgrade{ObjectMeta: metav1.ObjectMeta{Name: "foo", Namespace: "default"}}
	rcRollingUpgrade := &RollingUpgradeReconciler{ClusterState: NewClusterState()}

	err := rcRollingUpgrade.DrainNode(ruObj, mockNode, mockKubeCtlCall, ruObj.Spec.Strategy.DrainTimeout)
	g.Expect(err).To(gomega.BeNil())
}

func TestDrainNodePostDrainFailureToDrain(t *testing.T) {
	g := gomega.NewGomegaWithT(t)
	mockNode := "some-node-name"

	// Force quit from the rest of the command
	mockKubeCtlCall := "exit 1;"

	ruObj := &upgrademgrv1alpha1.RollingUpgrade{
		ObjectMeta: metav1.ObjectMeta{Name: "foo", Namespace: "default"},
		Spec: upgrademgrv1alpha1.RollingUpgradeSpec{
			Strategy: upgrademgrv1alpha1.UpdateStrategy{DrainTimeout: -1},
		},
	}
	rcRollingUpgrade := &RollingUpgradeReconciler{ClusterState: NewClusterState()}

	err := rcRollingUpgrade.DrainNode(ruObj, mockNode, mockKubeCtlCall, ruObj.Spec.Strategy.DrainTimeout)
	g.Expect(err).To(gomega.Not(gomega.BeNil()))
}

type MockEC2 struct {
	ec2iface.EC2API
	reservations []*ec2.Reservation
}

type MockAutoscalingGroup struct {
	autoscalingiface.AutoScalingAPI
	errorFlag       bool
	awsErr          awserr.Error
	errorInstanceId string
}

func (m MockEC2) CreateTags(input *ec2.CreateTagsInput) (*ec2.CreateTagsOutput, error) {
	return &ec2.CreateTagsOutput{}, nil
}

func (m MockEC2) DescribeInstances(input *ec2.DescribeInstancesInput) (*ec2.DescribeInstancesOutput, error) {
	return &ec2.DescribeInstancesOutput{Reservations: m.reservations}, nil
}

func (m MockEC2) DescribeInstancesPages(input *ec2.DescribeInstancesInput, callback func(*ec2.DescribeInstancesOutput, bool) bool) error {
	page, err := m.DescribeInstances(input)
	if err != nil {
		return err
	}
	callback(page, false)
	return nil
}

func (mockAutoscalingGroup MockAutoscalingGroup) EnterStandby(input *autoscaling.EnterStandbyInput) (*autoscaling.EnterStandbyOutput, error) {
	output := &autoscaling.EnterStandbyOutput{}
	return output, nil
}

func (mockAutoscalingGroup MockAutoscalingGroup) DescribeAutoScalingGroups(input *autoscaling.DescribeAutoScalingGroupsInput) (*autoscaling.DescribeAutoScalingGroupsOutput, error) {
	output := autoscaling.DescribeAutoScalingGroupsOutput{
		AutoScalingGroups: []*autoscaling.Group{},
	}

	correctAsg := "correct-asg"
	tooMany := "too-many"
<<<<<<< HEAD
	asgA := "asg-a"
	asgB := "asg-b"
=======
>>>>>>> dadef961

	switch *input.AutoScalingGroupNames[0] {
	case correctAsg:
		output.AutoScalingGroups = []*autoscaling.Group{
			{AutoScalingGroupName: &correctAsg},
		}
	case tooMany:
		output.AutoScalingGroups = []*autoscaling.Group{
			{AutoScalingGroupName: &tooMany},
			{AutoScalingGroupName: &tooMany},
		}
<<<<<<< HEAD
	case asgA:
		output.AutoScalingGroups = []*autoscaling.Group{
			{AutoScalingGroupName: &asgA},
		}
	case asgB:
		output.AutoScalingGroups = []*autoscaling.Group{
			{AutoScalingGroupName: &asgB},
		}
=======
>>>>>>> dadef961
	default:
		output.AutoScalingGroups = []*autoscaling.Group{}
	}

	return &output, nil
}

func (mockAutoscalingGroup MockAutoscalingGroup) TerminateInstanceInAutoScalingGroup(input *autoscaling.TerminateInstanceInAutoScalingGroupInput) (*autoscaling.TerminateInstanceInAutoScalingGroupOutput, error) {
	output := &autoscaling.TerminateInstanceInAutoScalingGroupOutput{}
	if mockAutoscalingGroup.errorFlag {
		if mockAutoscalingGroup.awsErr != nil {
			if len(mockAutoscalingGroup.errorInstanceId) <= 0 ||
				mockAutoscalingGroup.errorInstanceId == *input.InstanceId {
				return output, mockAutoscalingGroup.awsErr
			}
		}
	}
	asgChange := autoscaling.Activity{ActivityId: aws.String("xxx"), AutoScalingGroupName: aws.String("sss"), Cause: aws.String("xxx"), StartTime: aws.Time(time.Now()), StatusCode: aws.String("200"), StatusMessage: aws.String("success")}
	output.Activity = &asgChange
	return output, nil
}

func TestGetInProgressInstances(t *testing.T) {
	g := gomega.NewGomegaWithT(t)
	mockInstances := []*autoscaling.Instance{
		{
			InstanceId: aws.String("i-0123foo"),
		},
		{
			InstanceId: aws.String("i-0123bar"),
		},
	}
	expectedInstance := &autoscaling.Instance{
		InstanceId: aws.String("i-0123foo"),
	}
	mockReservations := []*ec2.Reservation{
		{
			Instances: []*ec2.Instance{
				{
					InstanceId: aws.String("i-0123foo"),
				},
			},
		},
	}
	reconciler := &RollingUpgradeReconciler{
		ClusterState: NewClusterState(),
		EC2Client:    MockEC2{reservations: mockReservations},
		ASGClient: MockAutoscalingGroup{
			errorFlag: false,
			awsErr:    nil,
		},
	}
	inProgressInstances, err := reconciler.getInProgressInstances(mockInstances)
	g.Expect(err).To(gomega.BeNil())
	g.Expect(inProgressInstances).To(gomega.ContainElement(expectedInstance))
	g.Expect(inProgressInstances).To(gomega.HaveLen(1))
}

func TestTerminateNodeSuccess(t *testing.T) {
	g := gomega.NewGomegaWithT(t)
	mockNode := "some-node-id"

	ruObj := &upgrademgrv1alpha1.RollingUpgrade{ObjectMeta: metav1.ObjectMeta{Name: "foo", Namespace: "default"}}
	rcRollingUpgrade := &RollingUpgradeReconciler{
		ClusterState: NewClusterState(),
		EC2Client:    MockEC2{},
		ASGClient: MockAutoscalingGroup{
			errorFlag: false,
			awsErr:    nil,
		},
	}

	err := rcRollingUpgrade.TerminateNode(ruObj, mockNode)
	g.Expect(err).To(gomega.BeNil())
}

func TestTerminateNodeErrorNotFound(t *testing.T) {
	g := gomega.NewGomegaWithT(t)
	mockNode := "some-node-id"

	ruObj := &upgrademgrv1alpha1.RollingUpgrade{ObjectMeta: metav1.ObjectMeta{Name: "foo", Namespace: "default"}}
	mockAutoscalingGroup := MockAutoscalingGroup{errorFlag: true, awsErr: awserr.New("InvalidInstanceID.NotFound",
		"ValidationError: Instance Id not found - No managed instance found for instance ID i-0bba",
		nil)}
	rcRollingUpgrade := &RollingUpgradeReconciler{
		ClusterState: NewClusterState(),
		ASGClient:    mockAutoscalingGroup,
		EC2Client:    MockEC2{},
	}

	err := rcRollingUpgrade.TerminateNode(ruObj, mockNode)
	g.Expect(err).To(gomega.BeNil())
}

func TestTerminateNodeErrorOtherError(t *testing.T) {
	g := gomega.NewGomegaWithT(t)
	mockNode := "some-node-id"

	ruObj := &upgrademgrv1alpha1.RollingUpgrade{ObjectMeta: metav1.ObjectMeta{Name: "foo", Namespace: "default"}}
	mockAutoscalingGroup := MockAutoscalingGroup{errorFlag: true, awsErr: awserr.New("some-other-aws-error",
		"some message",
		errors.New("some error"))}

	rcRollingUpgrade := &RollingUpgradeReconciler{
		ClusterState: NewClusterState(),
		ASGClient:    mockAutoscalingGroup,
		EC2Client:    MockEC2{},
	}
	err := rcRollingUpgrade.TerminateNode(ruObj, mockNode)
	g.Expect(err.Error()).To(gomega.ContainSubstring("some error"))
}

func TestTerminateNodePostTerminateScriptSuccess(t *testing.T) {
	g := gomega.NewGomegaWithT(t)
	mockNode := "some-node-id"

	ruObj := &upgrademgrv1alpha1.RollingUpgrade{ObjectMeta: metav1.ObjectMeta{Name: "foo", Namespace: "default"}}
	ruObj.Spec.PostTerminate.Script = "echo hello!"
	mockAutoscalingGroup := MockAutoscalingGroup{errorFlag: false, awsErr: nil}
	rcRollingUpgrade := &RollingUpgradeReconciler{
		ClusterState: NewClusterState(),
		ASGClient:    mockAutoscalingGroup,
		EC2Client:    MockEC2{},
	}
	err := rcRollingUpgrade.TerminateNode(ruObj, mockNode)
	g.Expect(err).To(gomega.BeNil())
}

func TestTerminateNodePostTerminateScriptErrorNotFoundFromServer(t *testing.T) {
	g := gomega.NewGomegaWithT(t)
	mockNode := "some-node-id"

	ruObj := &upgrademgrv1alpha1.RollingUpgrade{ObjectMeta: metav1.ObjectMeta{Name: "foo", Namespace: "default"}}
	ruObj.Spec.PostTerminate.Script = "echo 'Error from server (NotFound)'; exit 1"
	mockAutoscalingGroup := MockAutoscalingGroup{errorFlag: false, awsErr: nil}
	rcRollingUpgrade := &RollingUpgradeReconciler{
		ClusterState: NewClusterState(),
		ASGClient:    mockAutoscalingGroup,
		EC2Client:    MockEC2{},
	}
	err := rcRollingUpgrade.TerminateNode(ruObj, mockNode)
	g.Expect(err).To(gomega.BeNil())
}

func TestTerminateNodePostTerminateScriptErrorOtherError(t *testing.T) {
	g := gomega.NewGomegaWithT(t)
	mockNode := "some-node-id"

	ruObj := &upgrademgrv1alpha1.RollingUpgrade{ObjectMeta: metav1.ObjectMeta{Name: "foo", Namespace: "default"}}
	ruObj.Spec.PostTerminate.Script = "exit 1"
	mockAutoscalingGroup := MockAutoscalingGroup{errorFlag: false, awsErr: nil}
	rcRollingUpgrade := &RollingUpgradeReconciler{
		ClusterState: NewClusterState(),
		ASGClient:    mockAutoscalingGroup,
		EC2Client:    MockEC2{},
	}
	err := rcRollingUpgrade.TerminateNode(ruObj, mockNode)
	g.Expect(err).To(gomega.Not(gomega.BeNil()))
	g.Expect(err.Error()).To(gomega.HavePrefix("Failed to run postTerminate script: "))
}

func TestLoadEnvironmentVariables(t *testing.T) {
	g := gomega.NewGomegaWithT(t)

	ruInstance := &upgrademgrv1alpha1.RollingUpgrade{
		ObjectMeta: metav1.ObjectMeta{Name: "foo", Namespace: "default"},
		Spec:       upgrademgrv1alpha1.RollingUpgradeSpec{AsgName: "asg-foo"}}

	mockID := "aws:///us-west-2a/fake-id-foo"
	mockName := "instance-name-foo"
	node := corev1.Node{
		ObjectMeta: metav1.ObjectMeta{Name: mockName},
		Spec:       corev1.NodeSpec{ProviderID: mockID}}

	err := loadEnvironmentVariables(ruInstance, &node)
	g.Expect(err).To(gomega.BeNil())

	g.Expect(os.Getenv(asgNameKey)).To(gomega.Equal("asg-foo"))
	g.Expect(os.Getenv(instanceIDKey)).To(gomega.Equal("fake-id-foo"))
	g.Expect(os.Getenv(instanceNameKey)).To(gomega.Equal("instance-name-foo"))
}

func TestSetDefaults(t *testing.T) {
	g := gomega.NewGomegaWithT(t)
	ruObj := &upgrademgrv1alpha1.RollingUpgrade{ObjectMeta: metav1.ObjectMeta{Name: "foo", Namespace: "default"}}
	rcRollingUpgrade := &RollingUpgradeReconciler{ClusterState: NewClusterState()}

	g.Expect(ruObj.Spec.Region).To(gomega.Equal(""))
	rcRollingUpgrade.setDefaults(ruObj)
	g.Expect(ruObj.Spec.Region).To(gomega.Equal("us-west-2"))
}

func TestGetNodeNameFoundNode(t *testing.T) {
	g := gomega.NewGomegaWithT(t)

	mockInstanceID := "123456"
	autoscalingInstance := autoscaling.Instance{InstanceId: &mockInstanceID}

	fooNode1 := corev1.Node{ObjectMeta: metav1.ObjectMeta{Name: "fooNode1"},
		Spec: corev1.NodeSpec{ProviderID: "foo-bar/9213851"}}
	fooNode2 := corev1.Node{ObjectMeta: metav1.ObjectMeta{Name: "fooNode2"},
		Spec: corev1.NodeSpec{ProviderID: "foo-bar/1234501"}}
	correctNode := corev1.Node{ObjectMeta: metav1.ObjectMeta{Name: "correctNode"},
		Spec: corev1.NodeSpec{ProviderID: "fake-separator/" + mockInstanceID}}

	nodeList := corev1.NodeList{Items: []corev1.Node{fooNode1, fooNode2, correctNode}}
	ruObj := &upgrademgrv1alpha1.RollingUpgrade{ObjectMeta: metav1.ObjectMeta{Name: "foo", Namespace: "default"}}
	rcRollingUpgrade := RollingUpgradeReconciler{ClusterState: NewClusterState()}
	name := rcRollingUpgrade.getNodeName(&autoscalingInstance, &nodeList, ruObj)

	g.Expect(name).To(gomega.Equal("correctNode"))
}

func TestGetNodeNameMissingNode(t *testing.T) {
	g := gomega.NewGomegaWithT(t)

	mockInstanceID := "123456"
	autoscalingInstance := autoscaling.Instance{InstanceId: &mockInstanceID}

	fooNode1 := corev1.Node{ObjectMeta: metav1.ObjectMeta{Name: "fooNode1"},
		Spec: corev1.NodeSpec{ProviderID: "foo-bar/9213851"}}
	fooNode2 := corev1.Node{ObjectMeta: metav1.ObjectMeta{Name: "fooNode2"},
		Spec: corev1.NodeSpec{ProviderID: "foo-bar/1234501"}}

	nodeList := corev1.NodeList{Items: []corev1.Node{fooNode1, fooNode2}}
	ruObj := &upgrademgrv1alpha1.RollingUpgrade{ObjectMeta: metav1.ObjectMeta{Name: "foo", Namespace: "default"}}
	rcRollingUpgrade := RollingUpgradeReconciler{ClusterState: NewClusterState()}
	name := rcRollingUpgrade.getNodeName(&autoscalingInstance, &nodeList, ruObj)

	g.Expect(name).To(gomega.Equal(""))
}

func TestGetNodeFromAsgFoundNode(t *testing.T) {
	g := gomega.NewGomegaWithT(t)

	mockInstanceID := "123456"
	autoscalingInstance := autoscaling.Instance{InstanceId: &mockInstanceID}

	fooNode1 := corev1.Node{Spec: corev1.NodeSpec{ProviderID: "foo-bar/9213851"}}
	fooNode2 := corev1.Node{Spec: corev1.NodeSpec{ProviderID: "foo-bar/1234501"}}

	correctNode := corev1.Node{Spec: corev1.NodeSpec{ProviderID: "fake-separator/" + mockInstanceID}}

	nodeList := corev1.NodeList{Items: []corev1.Node{fooNode1, fooNode2, correctNode}}
	rcRollingUpgrade := RollingUpgradeReconciler{ClusterState: NewClusterState()}
	ruObj := &upgrademgrv1alpha1.RollingUpgrade{ObjectMeta: metav1.ObjectMeta{Name: "foo", Namespace: "default"}}
	node := rcRollingUpgrade.getNodeFromAsg(&autoscalingInstance, &nodeList, ruObj)

	g.Expect(node).To(gomega.Not(gomega.BeNil()))
	g.Expect(node).To(gomega.Equal(&correctNode))
}

func TestGetNodeFromAsgMissingNode(t *testing.T) {
	g := gomega.NewGomegaWithT(t)

	mockInstanceID := "123456"
	autoscalingInstance := autoscaling.Instance{InstanceId: &mockInstanceID}

	fooNode1 := corev1.Node{Spec: corev1.NodeSpec{ProviderID: "foo-bar/9213851"}}
	fooNode2 := corev1.Node{Spec: corev1.NodeSpec{ProviderID: "foo-bar/1234501"}}

	nodeList := corev1.NodeList{Items: []corev1.Node{fooNode1, fooNode2}}
	rcRollingUpgrade := RollingUpgradeReconciler{ClusterState: NewClusterState()}
	ruObj := &upgrademgrv1alpha1.RollingUpgrade{ObjectMeta: metav1.ObjectMeta{Name: "foo", Namespace: "default"}}
	node := rcRollingUpgrade.getNodeFromAsg(&autoscalingInstance, &nodeList, ruObj)

	g.Expect(node).To(gomega.BeNil())
}

func TestPopulateAsgSuccess(t *testing.T) {
	g := gomega.NewGomegaWithT(t)

	ruObj := &upgrademgrv1alpha1.RollingUpgrade{ObjectMeta: metav1.ObjectMeta{Name: "foo", Namespace: "default"},
		TypeMeta: metav1.TypeMeta{Kind: "RollingUpgrade", APIVersion: "v1alpha1"},
		Spec:     upgrademgrv1alpha1.RollingUpgradeSpec{AsgName: "correct-asg"}}

	rcRollingUpgrade := &RollingUpgradeReconciler{
		ClusterState: NewClusterState(),
		ASGClient:    &MockAutoscalingGroup{},
		EC2Client:    MockEC2{},
	}
	err := rcRollingUpgrade.populateAsg(ruObj)

	g.Expect(err).To(gomega.BeNil())

	correctAsg := "correct-asg"
	expectedAsg := autoscaling.Group{AutoScalingGroupName: &correctAsg}

	requestedAsg, ok := rcRollingUpgrade.ruObjNameToASG.Load(ruObj.Name)
	g.Expect(ok).To(gomega.BeTrue())
	g.Expect(requestedAsg.(*autoscaling.Group).AutoScalingGroupName).To(gomega.Equal(expectedAsg.AutoScalingGroupName))
}

func TestPopulateAsgTooMany(t *testing.T) {
	g := gomega.NewGomegaWithT(t)

	ruObj := &upgrademgrv1alpha1.RollingUpgrade{ObjectMeta: metav1.ObjectMeta{Name: "foo", Namespace: "default"},
		TypeMeta: metav1.TypeMeta{Kind: "RollingUpgrade", APIVersion: "v1alpha1"},
		Spec:     upgrademgrv1alpha1.RollingUpgradeSpec{AsgName: "too-many"}}

	rcRollingUpgrade := &RollingUpgradeReconciler{
		ClusterState: NewClusterState(),
		ASGClient:    &MockAutoscalingGroup{},
		EC2Client:    MockEC2{},
	}
	err := rcRollingUpgrade.populateAsg(ruObj)

	g.Expect(err).To(gomega.Not(gomega.BeNil()))
	g.Expect(err.Error()).To(gomega.Equal("Too many ASGs"))
}

func TestPopulateAsgNone(t *testing.T) {
	g := gomega.NewGomegaWithT(t)

	ruObj := &upgrademgrv1alpha1.RollingUpgrade{ObjectMeta: metav1.ObjectMeta{Name: "foo", Namespace: "default"},
		TypeMeta: metav1.TypeMeta{Kind: "RollingUpgrade", APIVersion: "v1alpha1"},
		Spec:     upgrademgrv1alpha1.RollingUpgradeSpec{AsgName: "no-asg-at-all"}}

	rcRollingUpgrade := &RollingUpgradeReconciler{
		ClusterState: NewClusterState(),
		ASGClient:    &MockAutoscalingGroup{},
		EC2Client:    MockEC2{},
	}
	err := rcRollingUpgrade.populateAsg(ruObj)

	g.Expect(err).To(gomega.Not(gomega.BeNil()))
	g.Expect(err.Error()).To(gomega.Equal("No ASG found"))
}

func TestParallelAsgTracking(t *testing.T) {
	g := gomega.NewGomegaWithT(t)

	asgAName := "asg-a"
	asgBName := "asg-b"

	ruObjA := &upgrademgrv1alpha1.RollingUpgrade{ObjectMeta: metav1.ObjectMeta{Name: "foo-a", Namespace: "default"},
		TypeMeta: metav1.TypeMeta{Kind: "RollingUpgrade", APIVersion: "v1alpha1"},
		Spec:     upgrademgrv1alpha1.RollingUpgradeSpec{AsgName: asgAName}}
	ruObjB := &upgrademgrv1alpha1.RollingUpgrade{ObjectMeta: metav1.ObjectMeta{Name: "foo-b", Namespace: "default"},
		TypeMeta: metav1.TypeMeta{Kind: "RollingUpgrade", APIVersion: "v1alpha1"},
		Spec:     upgrademgrv1alpha1.RollingUpgradeSpec{AsgName: asgBName}}

	expectedAsgA := autoscaling.Group{AutoScalingGroupName: &asgAName}
	expectedAsgB := autoscaling.Group{AutoScalingGroupName: &asgBName}

	rcRollingUpgrade := &RollingUpgradeReconciler{
		ClusterState: NewClusterState(),
		ASGClient:    &MockAutoscalingGroup{},
		EC2Client:    MockEC2{},
	}

	err := rcRollingUpgrade.populateAsg(ruObjA)
	g.Expect(err).To(gomega.BeNil())

	err = rcRollingUpgrade.populateAsg(ruObjB)
	g.Expect(err).To(gomega.BeNil())

	//This test ensures that we can lookup each of 2 separate ASGs after populating both
	requestedAsgA, ok := rcRollingUpgrade.ruObjNameToASG.Load(ruObjA.Name)
	g.Expect(ok).To(gomega.BeTrue())

	requestedAsgB, ok := rcRollingUpgrade.ruObjNameToASG.Load(ruObjB.Name)
	g.Expect(ok).To(gomega.BeTrue())

	g.Expect(requestedAsgA.(*autoscaling.Group).AutoScalingGroupName).To(gomega.Equal(expectedAsgA.AutoScalingGroupName))
	g.Expect(requestedAsgB.(*autoscaling.Group).AutoScalingGroupName).To(gomega.Equal(expectedAsgB.AutoScalingGroupName))
}

type MockNodeList struct {
	v1.NodeInterface

	// used to return errors if needed
	errorFlag bool
}

func (nodeInterface *MockNodeList) List(options metav1.ListOptions) (*corev1.NodeList, error) {
	list := &corev1.NodeList{}

	if nodeInterface.errorFlag {
		return list, errors.New("error flag raised")
	}

	node1 := corev1.Node{TypeMeta: metav1.TypeMeta{Kind: "Node", APIVersion: "v1beta1"},
		ObjectMeta: metav1.ObjectMeta{Name: "node1"}}
	node2 := corev1.Node{TypeMeta: metav1.TypeMeta{Kind: "Node", APIVersion: "v1beta1"},
		ObjectMeta: metav1.ObjectMeta{Name: "node2"}}
	node3 := corev1.Node{TypeMeta: metav1.TypeMeta{Kind: "Node", APIVersion: "v1beta1"},
		ObjectMeta: metav1.ObjectMeta{Name: "node3"}}

	list.Items = []corev1.Node{node1, node2, node3}
	return list, nil
}

func TestPopulateNodeListSuccess(t *testing.T) {
	g := gomega.NewGomegaWithT(t)

	ruObj := &upgrademgrv1alpha1.RollingUpgrade{ObjectMeta: metav1.ObjectMeta{Name: "foo", Namespace: "default"},
		TypeMeta: metav1.TypeMeta{Kind: "RollingUpgrade", APIVersion: "v1alpha1"}}
	rcRollingUpgrade := &RollingUpgradeReconciler{ClusterState: NewClusterState()}

	mockNodeListInterface := &MockNodeList{errorFlag: false}
	err := rcRollingUpgrade.populateNodeList(ruObj, mockNodeListInterface)

	g.Expect(err).To(gomega.BeNil())
	g.Expect(rcRollingUpgrade.NodeList.Items[0].Name).To(gomega.Equal("node1"))
	g.Expect(rcRollingUpgrade.NodeList.Items[1].Name).To(gomega.Equal("node2"))
	g.Expect(rcRollingUpgrade.NodeList.Items[2].Name).To(gomega.Equal("node3"))
}

func TestPopulateNodeListError(t *testing.T) {
	g := gomega.NewGomegaWithT(t)

	ruObj := &upgrademgrv1alpha1.RollingUpgrade{ObjectMeta: metav1.ObjectMeta{Name: "foo", Namespace: "default"},
		TypeMeta: metav1.TypeMeta{Kind: "RollingUpgrade", APIVersion: "v1alpha1"}}
	rcRollingUpgrade := &RollingUpgradeReconciler{ClusterState: NewClusterState()}

	mockNodeListInterface := &MockNodeList{errorFlag: true}
	err := rcRollingUpgrade.populateNodeList(ruObj, mockNodeListInterface)

	g.Expect(err).To(gomega.Not(gomega.BeNil()))
	g.Expect(err.Error()).To(gomega.HavePrefix(ruObj.Name + ": Failed to get all nodes in the cluster:"))
}

func TestFinishExecutionCompleted(t *testing.T) {
	g := gomega.NewGomegaWithT(t)

	ruObj := &upgrademgrv1alpha1.RollingUpgrade{ObjectMeta: metav1.ObjectMeta{Name: "foo", Namespace: "default"},
		TypeMeta: metav1.TypeMeta{Kind: "RollingUpgrade", APIVersion: "v1alpha1"}}
	startTime := time.Now()
	ruObj.Status.StartTime = startTime.Format(time.RFC3339)

	mgr, err := manager.New(cfg, manager.Options{})
	g.Expect(err).NotTo(gomega.HaveOccurred())
	c = mgr.GetClient()

	rcRollingUpgrade := &RollingUpgradeReconciler{Client: mgr.GetClient(),
		generatedClient: kubernetes.NewForConfigOrDie(mgr.GetConfig()),
		admissionMap:    sync.Map{},
		ruObjNameToASG:  sync.Map{},
		ClusterState:    NewClusterState(),
	}
	ctx := context.TODO()
	mockNodesProcessed := 3

	result, err := rcRollingUpgrade.finishExecution(StatusComplete, mockNodesProcessed, &ctx, ruObj)
	g.Expect(err).To(gomega.BeNil())
	g.Expect(result).To(gomega.Not(gomega.BeNil()))

	g.Expect(ruObj.Status.CurrentStatus).To(gomega.Equal(StatusComplete))
	g.Expect(ruObj.Status.NodesProcessed).To(gomega.Equal(mockNodesProcessed))
	g.Expect(ruObj.Status.EndTime).To(gomega.Not(gomega.BeNil()))
	g.Expect(ruObj.Status.TotalProcessingTime).To(gomega.Not(gomega.BeNil()))
}

func TestFinishExecutionError(t *testing.T) {
	g := gomega.NewGomegaWithT(t)

	ruObj := &upgrademgrv1alpha1.RollingUpgrade{ObjectMeta: metav1.ObjectMeta{Name: "foo", Namespace: "default"}}

	mgr, err := manager.New(cfg, manager.Options{})
	g.Expect(err).NotTo(gomega.HaveOccurred())
	c = mgr.GetClient()
	rcRollingUpgrade := &RollingUpgradeReconciler{
		Client:          mgr.GetClient(),
		generatedClient: kubernetes.NewForConfigOrDie(mgr.GetConfig()),
		admissionMap:    sync.Map{},
		ruObjNameToASG:  sync.Map{},
		ClusterState:    NewClusterState(),
	}
	startTime := time.Now()
	ruObj.Status.StartTime = startTime.Format(time.RFC3339)
	ctx := context.TODO()
	mockNodesProcessed := 3

	result, err := rcRollingUpgrade.finishExecution(StatusError, mockNodesProcessed, &ctx, ruObj)
	g.Expect(err).To(gomega.BeNil())
	g.Expect(result).To(gomega.Not(gomega.BeNil()))

	g.Expect(ruObj.Status.CurrentStatus).To(gomega.Equal(StatusError))
	g.Expect(ruObj.Status.NodesProcessed).To(gomega.Equal(mockNodesProcessed))
	g.Expect(ruObj.Status.EndTime).To(gomega.Not(gomega.BeNil()))
	g.Expect(ruObj.Status.TotalProcessingTime).To(gomega.Not(gomega.BeNil()))
}

// RunRestack() goes through the entire process without errors
func TestRunRestackSuccessOneNode(t *testing.T) {
	g := gomega.NewGomegaWithT(t)

	someAsg := "some-asg"
	mockID := "some-id"
	someLaunchConfig := "some-launch-config"
	diffLaunchConfig := "different-launch-config"
	az := "az-1"
	mockInstance := autoscaling.Instance{InstanceId: &mockID, LaunchConfigurationName: &diffLaunchConfig, AvailabilityZone: &az}
	mockAsg := autoscaling.Group{AutoScalingGroupName: &someAsg,
		LaunchConfigurationName: &someLaunchConfig,
		Instances:               []*autoscaling.Instance{&mockInstance}}

	ruObj := &upgrademgrv1alpha1.RollingUpgrade{
		ObjectMeta: metav1.ObjectMeta{Name: "foo", Namespace: "default"},
		Spec:       upgrademgrv1alpha1.RollingUpgradeSpec{AsgName: someAsg},
	}

	mgr, err := manager.New(cfg, manager.Options{})
	g.Expect(err).NotTo(gomega.HaveOccurred())
	c = mgr.GetClient()

	fooNode1 := corev1.Node{Spec: corev1.NodeSpec{ProviderID: "foo-bar/9213851"}}
	fooNode2 := corev1.Node{Spec: corev1.NodeSpec{ProviderID: "foo-bar/1234501"}}
	// correctNode has the same mockID as the mockInstance and a node name to be processed
	correctNode := corev1.Node{Spec: corev1.NodeSpec{ProviderID: "fake-separator/" + mockID},
		ObjectMeta: metav1.ObjectMeta{Name: "correct-node"}}

	nodeList := corev1.NodeList{Items: []corev1.Node{fooNode1, fooNode2, correctNode}}
	rcRollingUpgrade := &RollingUpgradeReconciler{
		Client:          mgr.GetClient(),
		ASGClient:       MockAutoscalingGroup{},
		EC2Client:       MockEC2{},
		generatedClient: kubernetes.NewForConfigOrDie(mgr.GetConfig()),
		admissionMap:    sync.Map{},
		ruObjNameToASG:  sync.Map{},
		NodeList:        &nodeList,
		ClusterState:    NewClusterState(),
	}
	rcRollingUpgrade.ruObjNameToASG.Store(ruObj.Name, &mockAsg)

	ctx := context.TODO()

	nodesProcessed, err := rcRollingUpgrade.runRestack(&ctx, ruObj, "exit 0;")
	g.Expect(nodesProcessed).To(gomega.Equal(1))
	g.Expect(err).To(gomega.BeNil())
}

func TestRunRestackSuccessMultipleNodes(t *testing.T) {
	g := gomega.NewGomegaWithT(t)

	someAsg := "some-asg"
	mockID := "some-id"
	mockID2 := "some-id-2"
	someLaunchConfig := "some-launch-config"
	diffLaunchConfig := "different-launch-config"
	az := "az-1"
	mockInstance := autoscaling.Instance{InstanceId: &mockID, LaunchConfigurationName: &diffLaunchConfig, AvailabilityZone: &az}
	mockInstance2 := autoscaling.Instance{InstanceId: &mockID2, LaunchConfigurationName: &diffLaunchConfig, AvailabilityZone: &az}
	mockAsg := autoscaling.Group{AutoScalingGroupName: &someAsg,
		LaunchConfigurationName: &someLaunchConfig,
		Instances:               []*autoscaling.Instance{&mockInstance, &mockInstance2}}

	ruObj := &upgrademgrv1alpha1.RollingUpgrade{ObjectMeta: metav1.ObjectMeta{Name: "foo", Namespace: "default"},
		Spec: upgrademgrv1alpha1.RollingUpgradeSpec{AsgName: someAsg}}

	mgr, err := manager.New(cfg, manager.Options{})
	g.Expect(err).NotTo(gomega.HaveOccurred())
	c = mgr.GetClient()

	fooNode1 := corev1.Node{Spec: corev1.NodeSpec{ProviderID: "foo-bar/9213851"}}
	fooNode2 := corev1.Node{Spec: corev1.NodeSpec{ProviderID: "foo-bar/1234501"}}
	correctNode := corev1.Node{Spec: corev1.NodeSpec{ProviderID: "fake-separator/" + mockID},
		ObjectMeta: metav1.ObjectMeta{Name: "correct-node"}}
	correctNode2 := corev1.Node{Spec: corev1.NodeSpec{ProviderID: "fake-separator/" + mockID2},
		ObjectMeta: metav1.ObjectMeta{Name: "correct-node2"}}

	nodeList := corev1.NodeList{Items: []corev1.Node{fooNode1, fooNode2, correctNode, correctNode2}}
	rcRollingUpgrade := &RollingUpgradeReconciler{
		Client:          mgr.GetClient(),
		ASGClient:       MockAutoscalingGroup{},
		EC2Client:       MockEC2{},
		generatedClient: kubernetes.NewForConfigOrDie(mgr.GetConfig()),
		admissionMap:    sync.Map{},
		ruObjNameToASG:  sync.Map{},
		NodeList:        &nodeList,
		ClusterState:    NewClusterState(),
	}
	rcRollingUpgrade.ruObjNameToASG.Store(ruObj.Name, &mockAsg)

	ctx := context.TODO()

	nodesProcessed, err := rcRollingUpgrade.runRestack(&ctx, ruObj, "exit 0;")
	g.Expect(nodesProcessed).To(gomega.Equal(2))
	g.Expect(err).To(gomega.BeNil())
}

func TestRunRestackSameLaunchConfig(t *testing.T) {
	g := gomega.NewGomegaWithT(t)

	someAsg := "some-asg"
	mockID := "some-id"
	someLaunchConfig := "some-launch-config"
	az := "az-1"
	mockInstance := autoscaling.Instance{InstanceId: &mockID, LaunchConfigurationName: &someLaunchConfig, AvailabilityZone: &az}
	mockAsg := autoscaling.Group{AutoScalingGroupName: &someAsg,
		LaunchConfigurationName: &someLaunchConfig,
		Instances:               []*autoscaling.Instance{&mockInstance}}

	ruObj := &upgrademgrv1alpha1.RollingUpgrade{ObjectMeta: metav1.ObjectMeta{Name: "foo", Namespace: "default"},
		Spec: upgrademgrv1alpha1.RollingUpgradeSpec{AsgName: someAsg}}

	mgr, err := manager.New(cfg, manager.Options{})
	g.Expect(err).NotTo(gomega.HaveOccurred())
	c = mgr.GetClient()

	rcRollingUpgrade := &RollingUpgradeReconciler{
		Client:          mgr.GetClient(),
		ASGClient:       MockAutoscalingGroup{},
		EC2Client:       MockEC2{},
		generatedClient: kubernetes.NewForConfigOrDie(mgr.GetConfig()),
		admissionMap:    sync.Map{},
		ruObjNameToASG:  sync.Map{},
		ClusterState:    NewClusterState(),
	}
	rcRollingUpgrade.ruObjNameToASG.Store(ruObj.Name, &mockAsg)

	ctx := context.TODO()

	// This execution should not perform drain or termination, but should pass
	nodesProcessed, err := rcRollingUpgrade.runRestack(&ctx, ruObj, KubeCtlBinary)
	g.Expect(nodesProcessed).To(gomega.Equal(1))
	g.Expect(err).To(gomega.BeNil())
}

func TestRunRestackRollingUpgradeNotInMap(t *testing.T) {
	g := gomega.NewGomegaWithT(t)

	ruObj := &upgrademgrv1alpha1.RollingUpgrade{ObjectMeta: metav1.ObjectMeta{Name: "foo", Namespace: "default"}}
	rcRollingUpgrade := &RollingUpgradeReconciler{
		ClusterState: NewClusterState(),
		ASGClient:    MockAutoscalingGroup{},
		EC2Client:    MockEC2{},
	}
	ctx := context.TODO()

	g.Expect(rcRollingUpgrade.ruObjNameToASG.Load(ruObj.Name)).To(gomega.BeNil())
	int, err := rcRollingUpgrade.runRestack(&ctx, ruObj, KubeCtlBinary)
	g.Expect(int).To(gomega.Equal(0))
	g.Expect(err).To(gomega.Not(gomega.BeNil()))
	g.Expect(err.Error()).To(gomega.HavePrefix("Failed to find rollingUpgrade name in map."))
}

func TestRunRestackRollingUpgradeNodeNameNotFound(t *testing.T) {
	g := gomega.NewGomegaWithT(t)

	someAsg := "some-asg"
	mockID := "some-id"
	someLaunchConfig := "some-launch-config"
	diffLaunchConfig := "different-launch-config"
	az := "az-1"
	mockInstance := autoscaling.Instance{InstanceId: &mockID, LaunchConfigurationName: &diffLaunchConfig, AvailabilityZone: &az}
	mockAsg := autoscaling.Group{AutoScalingGroupName: &someAsg,
		LaunchConfigurationName: &someLaunchConfig,
		Instances:               []*autoscaling.Instance{&mockInstance}}

	ruObj := &upgrademgrv1alpha1.RollingUpgrade{ObjectMeta: metav1.ObjectMeta{Name: "foo", Namespace: "default"},
		Spec: upgrademgrv1alpha1.RollingUpgradeSpec{AsgName: someAsg}}

	mgr, err := manager.New(cfg, manager.Options{})
	g.Expect(err).NotTo(gomega.HaveOccurred())
	c = mgr.GetClient()

	emptyNodeList := corev1.NodeList{}
	rcRollingUpgrade := &RollingUpgradeReconciler{
		Client:          mgr.GetClient(),
		ASGClient:       MockAutoscalingGroup{},
		EC2Client:       MockEC2{},
		generatedClient: kubernetes.NewForConfigOrDie(mgr.GetConfig()),
		admissionMap:    sync.Map{},
		ruObjNameToASG:  sync.Map{},
		NodeList:        &emptyNodeList,
		ClusterState:    NewClusterState(),
	}
	rcRollingUpgrade.ruObjNameToASG.Store(ruObj.Name, &mockAsg)

	ctx := context.TODO()

	// This execution gets past the different launch config check, but fails to be found at the node level
	nodesProcessed, err := rcRollingUpgrade.runRestack(&ctx, ruObj, KubeCtlBinary)
	g.Expect(nodesProcessed).To(gomega.Equal(1))
	g.Expect(err).To(gomega.BeNil())
}

func TestRunRestackNoNodeName(t *testing.T) {
	g := gomega.NewGomegaWithT(t)

	someAsg := "some-asg"
	mockID := "some-id"
	someLaunchConfig := "some-launch-config"
	diffLaunchConfig := "different-launch-config"
	az := "az-1"
	mockInstance := autoscaling.Instance{InstanceId: &mockID, LaunchConfigurationName: &diffLaunchConfig, AvailabilityZone: &az}
	mockAsg := autoscaling.Group{AutoScalingGroupName: &someAsg,
		LaunchConfigurationName: &someLaunchConfig,
		Instances:               []*autoscaling.Instance{&mockInstance}}

	ruObj := &upgrademgrv1alpha1.RollingUpgrade{ObjectMeta: metav1.ObjectMeta{Name: "foo", Namespace: "default"},
		Spec: upgrademgrv1alpha1.RollingUpgradeSpec{AsgName: someAsg}}

	mgr, err := manager.New(cfg, manager.Options{})
	g.Expect(err).NotTo(gomega.HaveOccurred())
	c = mgr.GetClient()

	fooNode1 := corev1.Node{Spec: corev1.NodeSpec{ProviderID: "foo-bar/9213851"}}
	fooNode2 := corev1.Node{Spec: corev1.NodeSpec{ProviderID: "foo-bar/1234501"}}
	// correctNode has the same mockID as the mockInstance
	correctNode := corev1.Node{Spec: corev1.NodeSpec{ProviderID: "fake-separator/" + mockID}}

	nodeList := corev1.NodeList{Items: []corev1.Node{fooNode1, fooNode2, correctNode}}
	rcRollingUpgrade := &RollingUpgradeReconciler{
		Client:          mgr.GetClient(),
		ASGClient:       MockAutoscalingGroup{},
		EC2Client:       MockEC2{},
		generatedClient: kubernetes.NewForConfigOrDie(mgr.GetConfig()),
		admissionMap:    sync.Map{},
		ruObjNameToASG:  sync.Map{},
		NodeList:        &nodeList,
		ClusterState:    NewClusterState(),
	}
	rcRollingUpgrade.ruObjNameToASG.Store(ruObj.Name, &mockAsg)

	ctx := context.TODO()

	// This execution gets past the different launch config check, but since there is no node name, it is skipped
	nodesProcessed, err := rcRollingUpgrade.runRestack(&ctx, ruObj, KubeCtlBinary)
	g.Expect(nodesProcessed).To(gomega.Equal(1))
	g.Expect(err).To(gomega.BeNil())
}

func TestRunRestackDrainNodeFail(t *testing.T) {
	g := gomega.NewGomegaWithT(t)

	someAsg := "some-asg"
	mockID := "some-id"
	someLaunchConfig := "some-launch-config"
	diffLaunchConfig := "different-launch-config"
	az := "az-1"
	mockInstance := autoscaling.Instance{InstanceId: &mockID,
		LaunchConfigurationName: &diffLaunchConfig,
		AvailabilityZone:        &az,
	}
	mockAsg := autoscaling.Group{AutoScalingGroupName: &someAsg,
		LaunchConfigurationName: &someLaunchConfig,
		Instances:               []*autoscaling.Instance{&mockInstance},
	}

	somePreDrain := upgrademgrv1alpha1.PreDrainSpec{
		Script: "exit 1",
	}

	// Will fail upon running the preDrain() script
	ruObj := &upgrademgrv1alpha1.RollingUpgrade{ObjectMeta: metav1.ObjectMeta{Name: "foo", Namespace: "default"},
		Spec: upgrademgrv1alpha1.RollingUpgradeSpec{
			AsgName:  someAsg,
			PreDrain: somePreDrain,
		},
	}

	mgr, err := manager.New(cfg, manager.Options{})
	g.Expect(err).NotTo(gomega.HaveOccurred())
	c = mgr.GetClient()

	fooNode1 := corev1.Node{Spec: corev1.NodeSpec{ProviderID: "foo-bar/9213851"}}
	fooNode2 := corev1.Node{Spec: corev1.NodeSpec{ProviderID: "foo-bar/1234501"}}
	// correctNode has the same mockID as the mockInstance and a node name to be processed
	correctNode := corev1.Node{Spec: corev1.NodeSpec{ProviderID: "fake-separator/" + mockID},
		ObjectMeta: metav1.ObjectMeta{Name: "correct-node"}}

	nodeList := corev1.NodeList{Items: []corev1.Node{fooNode1, fooNode2, correctNode}}
	rcRollingUpgrade := &RollingUpgradeReconciler{
		Client:          mgr.GetClient(),
		ASGClient:       MockAutoscalingGroup{},
		EC2Client:       MockEC2{},
		generatedClient: kubernetes.NewForConfigOrDie(mgr.GetConfig()),
		admissionMap:    sync.Map{},
		ruObjNameToASG:  sync.Map{},
		NodeList:        &nodeList,
		ClusterState:    NewClusterState(),
	}
	rcRollingUpgrade.ruObjNameToASG.Store(ruObj.Name, &mockAsg)

	ctx := context.TODO()

	// This execution gets past the different launch config check, but fails to drain the node because of a predrain failing script
	nodesProcessed, err := rcRollingUpgrade.runRestack(&ctx, ruObj, KubeCtlBinary)
	g.Expect(nodesProcessed).To(gomega.Equal(1))
	g.Expect(err.Error()).To(gomega.HavePrefix("Error updating instances, ErrorCount: 1, Errors: ["))
}

func TestRunRestackTerminateNodeFail(t *testing.T) {
	g := gomega.NewGomegaWithT(t)

	someAsg := "some-asg"
	mockID := "some-id"
	someLaunchConfig := "some-launch-config"
	diffLaunchConfig := "different-launch-config"
	az := "az-1"
	mockInstance := autoscaling.Instance{InstanceId: &mockID, LaunchConfigurationName: &diffLaunchConfig, AvailabilityZone: &az}
	mockAsg := autoscaling.Group{AutoScalingGroupName: &someAsg,
		LaunchConfigurationName: &someLaunchConfig,
		Instances:               []*autoscaling.Instance{&mockInstance}}

	ruObj := &upgrademgrv1alpha1.RollingUpgrade{ObjectMeta: metav1.ObjectMeta{Name: "foo", Namespace: "default"},
		Spec: upgrademgrv1alpha1.RollingUpgradeSpec{AsgName: someAsg}}
	// Error flag set, should return error
	mockAutoscalingGroup := MockAutoscalingGroup{errorFlag: true, awsErr: awserr.New("some-other-aws-error",
		"some message",
		errors.New("some error"))}

	mgr, err := manager.New(cfg, manager.Options{})
	g.Expect(err).NotTo(gomega.HaveOccurred())
	c = mgr.GetClient()

	fooNode1 := corev1.Node{Spec: corev1.NodeSpec{ProviderID: "foo-bar/9213851"}}
	fooNode2 := corev1.Node{Spec: corev1.NodeSpec{ProviderID: "foo-bar/1234501"}}
	// correctNode has the same mockID as the mockInstance and a node name to be processed
	correctNode := corev1.Node{Spec: corev1.NodeSpec{ProviderID: "fake-separator/" + mockID},
		ObjectMeta: metav1.ObjectMeta{Name: "correct-node"}}

	nodeList := corev1.NodeList{Items: []corev1.Node{fooNode1, fooNode2, correctNode}}
	rcRollingUpgrade := &RollingUpgradeReconciler{
		Client:          mgr.GetClient(),
		ASGClient:       mockAutoscalingGroup,
		EC2Client:       MockEC2{},
		generatedClient: kubernetes.NewForConfigOrDie(mgr.GetConfig()),
		admissionMap:    sync.Map{},
		ruObjNameToASG:  sync.Map{},
		NodeList:        &nodeList,
		ClusterState:    NewClusterState(),
	}
	rcRollingUpgrade.ruObjNameToASG.Store(ruObj.Name, &mockAsg)

	ctx := context.TODO()

	// This execution gets past the different launch config check, but fails to terminate node
	nodesProcessed, err := rcRollingUpgrade.runRestack(&ctx, ruObj, "exit 0;")
	g.Expect(nodesProcessed).To(gomega.Equal(1))
	g.Expect(err.Error()).To(gomega.HavePrefix("Error updating instances, ErrorCount: 1, Errors: ["))
	g.Expect(err.Error()).To(gomega.ContainSubstring("some error"))
}

func constructAutoScalingInstance(instanceId string, launchConfigName string, azName string) *autoscaling.Instance {
	return &autoscaling.Instance{InstanceId: &instanceId, LaunchConfigurationName: &launchConfigName, AvailabilityZone: &azName}
}

func TestUniformAcrossAzUpdateSuccessMultipleNodes(t *testing.T) {
	g := gomega.NewGomegaWithT(t)

	someAsg := "some-asg"
	mockID := "some-id"
	someLaunchConfig := "some-launch-config"
	diffLaunchConfig := "different-launch-config"
	az := "az-1"
	az2 := "az-2"
	az3 := "az-3"
	mockAsg := autoscaling.Group{AutoScalingGroupName: &someAsg,
		LaunchConfigurationName: &someLaunchConfig,
		Instances: []*autoscaling.Instance{
			constructAutoScalingInstance(mockID+"1"+az, diffLaunchConfig, az),
			constructAutoScalingInstance(mockID+"2"+az, diffLaunchConfig, az),
			constructAutoScalingInstance(mockID+"1"+az2, diffLaunchConfig, az2),
			constructAutoScalingInstance(mockID+"2"+az2, diffLaunchConfig, az2),
			constructAutoScalingInstance(mockID+"3"+az2, diffLaunchConfig, az2),
			constructAutoScalingInstance(mockID+"1"+az3, diffLaunchConfig, az3),
			constructAutoScalingInstance(mockID+"2"+az3, diffLaunchConfig, az3),
			constructAutoScalingInstance(mockID+"3"+az3, diffLaunchConfig, az3),
			constructAutoScalingInstance(mockID+"4"+az3, diffLaunchConfig, az3),
		},
	}

	ruObj := &upgrademgrv1alpha1.RollingUpgrade{
		ObjectMeta: metav1.ObjectMeta{Name: "foo", Namespace: "default"},
		Spec: upgrademgrv1alpha1.RollingUpgradeSpec{
			AsgName: someAsg,
			Strategy: upgrademgrv1alpha1.UpdateStrategy{
				Type: upgrademgrv1alpha1.UniformAcrossAzUpdateStrategy,
			},
		},
	}

	mgr, err := manager.New(cfg, manager.Options{})
	g.Expect(err).NotTo(gomega.HaveOccurred())
	c = mgr.GetClient()

	fooNode1 := corev1.Node{Spec: corev1.NodeSpec{ProviderID: "foo-bar/9213851"}}
	fooNode2 := corev1.Node{Spec: corev1.NodeSpec{ProviderID: "foo-bar/1234501"}}
	correctNode1az1 := corev1.Node{Spec: corev1.NodeSpec{ProviderID: "fake-separator/" + mockID + "1" + az},
		ObjectMeta: metav1.ObjectMeta{Name: "correct-node"}}
	correctNode2az1 := corev1.Node{Spec: corev1.NodeSpec{ProviderID: "fake-separator/" + mockID + "2" + az},
		ObjectMeta: metav1.ObjectMeta{Name: "correct-node"}}
	correctNode1az2 := corev1.Node{Spec: corev1.NodeSpec{ProviderID: "fake-separator/" + mockID + "1" + az2},
		ObjectMeta: metav1.ObjectMeta{Name: "correct-node"}}
	correctNode2az2 := corev1.Node{Spec: corev1.NodeSpec{ProviderID: "fake-separator/" + mockID + "2" + az2},
		ObjectMeta: metav1.ObjectMeta{Name: "correct-node"}}
	correctNode3az2 := corev1.Node{Spec: corev1.NodeSpec{ProviderID: "fake-separator/" + mockID + "3" + az2},
		ObjectMeta: metav1.ObjectMeta{Name: "correct-node"}}
	correctNode1az3 := corev1.Node{Spec: corev1.NodeSpec{ProviderID: "fake-separator/" + mockID + "1" + az3},
		ObjectMeta: metav1.ObjectMeta{Name: "correct-node"}}
	correctNode2az3 := corev1.Node{Spec: corev1.NodeSpec{ProviderID: "fake-separator/" + mockID + "2" + az3},
		ObjectMeta: metav1.ObjectMeta{Name: "correct-node"}}
	correctNode3az3 := corev1.Node{Spec: corev1.NodeSpec{ProviderID: "fake-separator/" + mockID + "3" + az3},
		ObjectMeta: metav1.ObjectMeta{Name: "correct-node"}}
	correctNode4az3 := corev1.Node{Spec: corev1.NodeSpec{ProviderID: "fake-separator/" + mockID + "4" + az3},
		ObjectMeta: metav1.ObjectMeta{Name: "correct-node"}}

	nodeList := corev1.NodeList{Items: []corev1.Node{
		fooNode1, fooNode2,
		correctNode1az1, correctNode2az1,
		correctNode1az2, correctNode2az2, correctNode3az2,
		correctNode1az3, correctNode2az3, correctNode3az3, correctNode4az3,
	}}
	rcRollingUpgrade := &RollingUpgradeReconciler{
		Client:          mgr.GetClient(),
		ASGClient:       MockAutoscalingGroup{},
		EC2Client:       MockEC2{},
		generatedClient: kubernetes.NewForConfigOrDie(mgr.GetConfig()),
		admissionMap:    sync.Map{},
		ruObjNameToASG:  sync.Map{},
		NodeList:        &nodeList,
		ClusterState:    NewClusterState(),
	}
	rcRollingUpgrade.ruObjNameToASG.Store(ruObj.Name, &mockAsg)

	ctx := context.TODO()

	nodesProcessed, err := rcRollingUpgrade.runRestack(&ctx, ruObj, "exit 0;")
	g.Expect(nodesProcessed).To(gomega.Equal(9))
	g.Expect(err).To(gomega.BeNil())
}

func TestUpdateInstances(t *testing.T) {
	g := gomega.NewGomegaWithT(t)

	someAsg := "some-asg"
	mockID := "some-id"
	mockID2 := "some-id-2"
	someLaunchConfig := "some-launch-config"
	diffLaunchConfig := "different-launch-config"
	az := "az-1"
	mockInstance := autoscaling.Instance{InstanceId: &mockID, LaunchConfigurationName: &diffLaunchConfig, AvailabilityZone: &az}
	mockInstance2 := autoscaling.Instance{InstanceId: &mockID2, LaunchConfigurationName: &diffLaunchConfig, AvailabilityZone: &az}
	mockAsg := autoscaling.Group{AutoScalingGroupName: &someAsg,
		LaunchConfigurationName: &someLaunchConfig,
		Instances:               []*autoscaling.Instance{&mockInstance, &mockInstance2}}

	ruObj := &upgrademgrv1alpha1.RollingUpgrade{ObjectMeta: metav1.ObjectMeta{Name: "foo", Namespace: "default"},
		Spec: upgrademgrv1alpha1.RollingUpgradeSpec{AsgName: someAsg}}

	mgr, err := manager.New(cfg, manager.Options{})
	g.Expect(err).NotTo(gomega.HaveOccurred())
	c = mgr.GetClient()

	fooNode1 := corev1.Node{Spec: corev1.NodeSpec{ProviderID: "foo-bar/9213851"}}
	fooNode2 := corev1.Node{Spec: corev1.NodeSpec{ProviderID: "foo-bar/1234501"}}
	correctNode := corev1.Node{Spec: corev1.NodeSpec{ProviderID: "fake-separator/" + mockID},
		ObjectMeta: metav1.ObjectMeta{Name: "correct-node"}}
	correctNode2 := corev1.Node{Spec: corev1.NodeSpec{ProviderID: "fake-separator/" + mockID2},
		ObjectMeta: metav1.ObjectMeta{Name: "correct-node2"}}

	nodeList := corev1.NodeList{Items: []corev1.Node{fooNode1, fooNode2, correctNode, correctNode2}}
	rcRollingUpgrade := &RollingUpgradeReconciler{
		Client:          mgr.GetClient(),
		ASGClient:       MockAutoscalingGroup{},
		EC2Client:       MockEC2{},
		generatedClient: kubernetes.NewForConfigOrDie(mgr.GetConfig()),
		admissionMap:    sync.Map{},
		ruObjNameToASG:  sync.Map{},
		NodeList:        &nodeList,
		ClusterState:    NewClusterState(),
	}
	rcRollingUpgrade.ruObjNameToASG.Store(ruObj.Name, &mockAsg)

	ctx := context.TODO()

	lcName := "A"
	err = rcRollingUpgrade.UpdateInstances(&ctx,
		ruObj, mockAsg.Instances, &launchDefinition{launchConfigurationName: &lcName}, "exit 0;")
	g.Expect(err).ShouldNot(gomega.HaveOccurred())
}

func TestUpdateInstancesError(t *testing.T) {
	g := gomega.NewGomegaWithT(t)

	someAsg := "some-asg"
	mockID := "some-id"
	mockID2 := "some-id-2"
	someLaunchConfig := "some-launch-config"
	diffLaunchConfig := "different-launch-config"
	az := "az-1"
	mockInstance := autoscaling.Instance{InstanceId: &mockID, LaunchConfigurationName: &diffLaunchConfig, AvailabilityZone: &az}
	mockInstance2 := autoscaling.Instance{InstanceId: &mockID2, LaunchConfigurationName: &diffLaunchConfig, AvailabilityZone: &az}
	mockAsg := autoscaling.Group{AutoScalingGroupName: &someAsg,
		LaunchConfigurationName: &someLaunchConfig,
		Instances:               []*autoscaling.Instance{&mockInstance, &mockInstance2}}

	ruObj := &upgrademgrv1alpha1.RollingUpgrade{ObjectMeta: metav1.ObjectMeta{Name: "foo", Namespace: "default"},
		Spec: upgrademgrv1alpha1.RollingUpgradeSpec{AsgName: someAsg}}
	mockAutoScalingGroup := MockAutoscalingGroup{
		errorFlag: true,
		awsErr: awserr.New("UnKnownError",
			"some message",
			nil)}

	mgr, err := manager.New(cfg, manager.Options{})
	g.Expect(err).NotTo(gomega.HaveOccurred())
	c = mgr.GetClient()

	fooNode1 := corev1.Node{Spec: corev1.NodeSpec{ProviderID: "foo-bar/9213851"}}
	fooNode2 := corev1.Node{Spec: corev1.NodeSpec{ProviderID: "foo-bar/1234501"}}
	correctNode := corev1.Node{Spec: corev1.NodeSpec{ProviderID: "fake-separator/" + mockID},
		ObjectMeta: metav1.ObjectMeta{Name: "correct-node"}}
	correctNode2 := corev1.Node{Spec: corev1.NodeSpec{ProviderID: "fake-separator/" + mockID2},
		ObjectMeta: metav1.ObjectMeta{Name: "correct-node2"}}

	nodeList := corev1.NodeList{Items: []corev1.Node{fooNode1, fooNode2, correctNode, correctNode2}}
	rcRollingUpgrade := &RollingUpgradeReconciler{
		Client:          mgr.GetClient(),
		ASGClient:       mockAutoScalingGroup,
		EC2Client:       MockEC2{},
		generatedClient: kubernetes.NewForConfigOrDie(mgr.GetConfig()),
		admissionMap:    sync.Map{},
		ruObjNameToASG:  sync.Map{},
		NodeList:        &nodeList,
		ClusterState:    NewClusterState(),
	}
	rcRollingUpgrade.ruObjNameToASG.Store(ruObj.Name, &mockAsg)

	ctx := context.TODO()

	lcName := "A"
	err = rcRollingUpgrade.UpdateInstances(&ctx,
		ruObj, mockAsg.Instances, &launchDefinition{launchConfigurationName: &lcName}, "exit 0;")
	g.Expect(err).Should(gomega.HaveOccurred())
	g.Expect(err).Should(gomega.BeAssignableToTypeOf(&UpdateInstancesError{}))
	if updateInstancesError, ok := err.(*UpdateInstancesError); ok {
		g.Expect(len(updateInstancesError.InstanceUpdateErrors)).Should(gomega.Equal(2))
		g.Expect(updateInstancesError.Error()).Should(gomega.ContainSubstring("Error updating instances, ErrorCount: 2"))
	}
}

func TestUpdateInstancesPartialError(t *testing.T) {
	g := gomega.NewGomegaWithT(t)

	someAsg := "some-asg"
	mockID := "some-id"
	mockID2 := "some-id-2"
	someLaunchConfig := "some-launch-config"
	diffLaunchConfig := "different-launch-config"
	az := "az-1"
	mockInstance := autoscaling.Instance{InstanceId: &mockID, LaunchConfigurationName: &diffLaunchConfig, AvailabilityZone: &az}
	mockInstance2 := autoscaling.Instance{InstanceId: &mockID2, LaunchConfigurationName: &diffLaunchConfig, AvailabilityZone: &az}
	mockAsg := autoscaling.Group{AutoScalingGroupName: &someAsg,
		LaunchConfigurationName: &someLaunchConfig,
		Instances:               []*autoscaling.Instance{&mockInstance, &mockInstance2}}

	ruObj := &upgrademgrv1alpha1.RollingUpgrade{ObjectMeta: metav1.ObjectMeta{Name: "foo", Namespace: "default"},
		Spec: upgrademgrv1alpha1.RollingUpgradeSpec{AsgName: someAsg}}
	mockAutoScalingGroup := MockAutoscalingGroup{
		errorFlag: true,
		awsErr: awserr.New("UnKnownError",
			"some message",
			nil),
		errorInstanceId: mockID2,
	}

	mgr, err := manager.New(cfg, manager.Options{})
	g.Expect(err).NotTo(gomega.HaveOccurred())
	c = mgr.GetClient()

	fooNode1 := corev1.Node{Spec: corev1.NodeSpec{ProviderID: "foo-bar/9213851"}}
	fooNode2 := corev1.Node{Spec: corev1.NodeSpec{ProviderID: "foo-bar/1234501"}}
	correctNode := corev1.Node{Spec: corev1.NodeSpec{ProviderID: "fake-separator/" + mockID},
		ObjectMeta: metav1.ObjectMeta{Name: "correct-node"}}
	correctNode2 := corev1.Node{Spec: corev1.NodeSpec{ProviderID: "fake-separator/" + mockID2},
		ObjectMeta: metav1.ObjectMeta{Name: "correct-node2"}}

	nodeList := corev1.NodeList{Items: []corev1.Node{fooNode1, fooNode2, correctNode, correctNode2}}
	rcRollingUpgrade := &RollingUpgradeReconciler{
		Client:          mgr.GetClient(),
		ASGClient:       mockAutoScalingGroup,
		EC2Client:       MockEC2{},
		generatedClient: kubernetes.NewForConfigOrDie(mgr.GetConfig()),
		admissionMap:    sync.Map{},
		ruObjNameToASG:  sync.Map{},
		NodeList:        &nodeList,
		ClusterState:    NewClusterState(),
	}
	rcRollingUpgrade.ruObjNameToASG.Store(ruObj.Name, &mockAsg)

	ctx := context.TODO()

	lcName := "A"
	err = rcRollingUpgrade.UpdateInstances(&ctx,
		ruObj, mockAsg.Instances, &launchDefinition{launchConfigurationName: &lcName}, "exit 0;")
	g.Expect(err).Should(gomega.HaveOccurred())
	g.Expect(err).Should(gomega.BeAssignableToTypeOf(&UpdateInstancesError{}))
	if updateInstancesError, ok := err.(*UpdateInstancesError); ok {
		g.Expect(len(updateInstancesError.InstanceUpdateErrors)).Should(gomega.Equal(1))
		g.Expect(updateInstancesError.Error()).Should(gomega.Equal("Error updating instances, ErrorCount: 1, Errors: [UnKnownError: some message]"))
	}
}

func TestUpdateInstancesWithZeroInstances(t *testing.T) {
	g := gomega.NewGomegaWithT(t)

	mgr, err := manager.New(cfg, manager.Options{})
	g.Expect(err).NotTo(gomega.HaveOccurred())
	c = mgr.GetClient()

	rcRollingUpgrade := &RollingUpgradeReconciler{
		Client:          mgr.GetClient(),
		generatedClient: kubernetes.NewForConfigOrDie(mgr.GetConfig()),
		admissionMap:    sync.Map{},
		ruObjNameToASG:  sync.Map{},
		ClusterState:    NewClusterState(),
	}

	ctx := context.TODO()

	lcName := "A"
	err = rcRollingUpgrade.UpdateInstances(&ctx,
		nil, nil, &launchDefinition{launchConfigurationName: &lcName}, "exit 0;")
	g.Expect(err).ShouldNot(gomega.HaveOccurred())
}

func TestTestCallKubectlDrainWithoutDrainTimeout(t *testing.T) {
	g := gomega.NewGomegaWithT(t)

	mockKubeCtlCall := "sleep 1; echo"
	mockNodeName := "some-node-name"
	mockAsgName := "some-asg"
	rcRollingUpgrade := &RollingUpgradeReconciler{ClusterState: NewClusterState()}
	ruObj := &upgrademgrv1alpha1.RollingUpgrade{ObjectMeta: metav1.ObjectMeta{Name: "foo", Namespace: "default"},
		Spec: upgrademgrv1alpha1.RollingUpgradeSpec{AsgName: mockAsgName}}

	errChan := make(chan error)
	ctx := context.TODO()

	go rcRollingUpgrade.CallKubectlDrain(ctx, mockNodeName, mockKubeCtlCall, ruObj, errChan)

	output := ""
	select {
	case <-ctx.Done():
		log.Printf("Kubectl drain timed out for node - %s", mockNodeName)
		log.Print(ctx.Err())
		output = "timed-out"
		break
	case err := <-errChan:
		if err != nil {
			log.Printf("Kubectl drain errored for node - %s, error: %s", mockNodeName, err.Error())
			output = "error"
			break
		}
		log.Printf("Kubectl drain completed for node - %s", mockNodeName)
		output = "completed"
		break
	}

	g.Expect(output).To(gomega.ContainSubstring("completed"))
}

func TestTestCallKubectlDrainWithDrainTimeout(t *testing.T) {
	g := gomega.NewGomegaWithT(t)

	mockKubeCtlCall := "sleep 1; echo"
	mockNodeName := "some-node-name"
	rcRollingUpgrade := &RollingUpgradeReconciler{ClusterState: NewClusterState()}

	mockAsgName := "some-asg"
	ruObj := &upgrademgrv1alpha1.RollingUpgrade{ObjectMeta: metav1.ObjectMeta{Name: "foo", Namespace: "default"},
		Spec: upgrademgrv1alpha1.RollingUpgradeSpec{AsgName: mockAsgName}}

	errChan := make(chan error)
	ctx := context.TODO()
	ctx, cancel := context.WithTimeout(ctx, 2*time.Second)
	defer cancel()

	go rcRollingUpgrade.CallKubectlDrain(ctx, mockNodeName, mockKubeCtlCall, ruObj, errChan)

	output := ""
	select {
	case <-ctx.Done():
		log.Printf("Kubectl drain timed out for node - %s", mockNodeName)
		log.Print(ctx.Err())
		output = "timed-out"
		break
	case err := <-errChan:
		if err != nil {
			log.Printf("Kubectl drain errored for node - %s, error: %s", mockNodeName, err.Error())
			output = "error"
			break
		}
		log.Printf("Kubectl drain completed for node - %s", mockNodeName)
		output = "completed"
		break
	}

	g.Expect(output).To(gomega.ContainSubstring("completed"))
}

func TestTestCallKubectlDrainWithZeroDrainTimeout(t *testing.T) {
	g := gomega.NewGomegaWithT(t)

	mockKubeCtlCall := "sleep 1; echo"
	mockNodeName := "some-node-name"
	rcRollingUpgrade := &RollingUpgradeReconciler{ClusterState: NewClusterState()}

	mockAsgName := "some-asg"
	ruObj := &upgrademgrv1alpha1.RollingUpgrade{ObjectMeta: metav1.ObjectMeta{Name: "foo", Namespace: "default"},
		Spec: upgrademgrv1alpha1.RollingUpgradeSpec{AsgName: mockAsgName}}

	errChan := make(chan error)
	ctx := context.TODO()
	ctx, cancel := context.WithTimeout(ctx, 2*time.Second)
	defer cancel()

	go rcRollingUpgrade.CallKubectlDrain(ctx, mockNodeName, mockKubeCtlCall, ruObj, errChan)

	output := ""
	select {
	case <-ctx.Done():
		log.Printf("Kubectl drain timed out for node - %s", mockNodeName)
		log.Print(ctx.Err())
		output = "timed-out"
		break
	case err := <-errChan:
		if err != nil {
			log.Printf("Kubectl drain errored for node - %s, error: %s", mockNodeName, err.Error())
			output = "error"
			break
		}
		log.Printf("Kubectl drain completed for node - %s", mockNodeName)
		output = "completed"
		break
	}

	g.Expect(output).To(gomega.ContainSubstring("completed"))
}

func TestTestCallKubectlDrainWithError(t *testing.T) {
	g := gomega.NewGomegaWithT(t)

	mockKubeCtlCall := "cat xyz"
	mockNodeName := "some-node-name"
	rcRollingUpgrade := &RollingUpgradeReconciler{ClusterState: NewClusterState()}

	mockAsgName := "some-asg"
	ruObj := &upgrademgrv1alpha1.RollingUpgrade{ObjectMeta: metav1.ObjectMeta{Name: "foo", Namespace: "default"},
		Spec: upgrademgrv1alpha1.RollingUpgradeSpec{AsgName: mockAsgName}}

	errChan := make(chan error)
	ctx := context.TODO()

	go rcRollingUpgrade.CallKubectlDrain(ctx, mockNodeName, mockKubeCtlCall, ruObj, errChan)

	output := ""
	select {
	case <-ctx.Done():
		log.Printf("Kubectl drain timed out for node - %s", mockNodeName)
		log.Print(ctx.Err())
		output = "timed-out"
		break
	case err := <-errChan:
		if err != nil {
			log.Printf("Kubectl drain errored for node - %s, error: %s", mockNodeName, err.Error())
			output = "error"
			break
		}
		log.Printf("Kubectl drain completed for node - %s", mockNodeName)
		output = "completed"
		break
	}

	g.Expect(output).To(gomega.ContainSubstring("error"))
}

func TestTestCallKubectlDrainWithTimeoutOccurring(t *testing.T) {
	g := gomega.NewGomegaWithT(t)

	mockKubeCtlCall := "sleep 1; echo"
	mockNodeName := "some-node-name"
	rcRollingUpgrade := &RollingUpgradeReconciler{ClusterState: NewClusterState()}

	mockAsgName := "some-asg"
	ruObj := &upgrademgrv1alpha1.RollingUpgrade{ObjectMeta: metav1.ObjectMeta{Name: "foo", Namespace: "default"},
		Spec: upgrademgrv1alpha1.RollingUpgradeSpec{AsgName: mockAsgName}}

	errChan := make(chan error)
	ctx := context.TODO()
	ctx, cancel := context.WithTimeout(ctx, 50*time.Millisecond)
	defer cancel()

	go rcRollingUpgrade.CallKubectlDrain(ctx, mockNodeName, mockKubeCtlCall, ruObj, errChan)

	output := ""
	select {
	case <-ctx.Done():
		log.Printf("Kubectl drain timed out for node - %s", mockNodeName)
		log.Print(ctx.Err())
		output = "timed-out"
		break
	case err := <-errChan:
		if err != nil {
			log.Printf("Kubectl drain errored for node - %s, error: %s", mockNodeName, err.Error())
			output = "error"
			break
		}
		log.Printf("Kubectl drain completed for node - %s", mockNodeName)
		output = "completed"
		break
	}

	g.Expect(output).To(gomega.ContainSubstring("timed-out"))
}

func TestValidateRuObj(t *testing.T) {
	g := gomega.NewGomegaWithT(t)

	strategyJsonString := "{ \"type\": \"randomUpdate\", \"maxUnavailable\": 75, \"drainTimeout\": 15 }"
	mockAsgName := "some-asg"
	strategy := upgrademgrv1alpha1.UpdateStrategy{}
	err := json.Unmarshal([]byte(strategyJsonString), &strategy)
	if err != nil {
		fmt.Printf("Error occurred while unmarshalling strategy object, error: %s", err.Error())
	}

	rcRollingUpgrade := &RollingUpgradeReconciler{ClusterState: NewClusterState()}
	ruObj := &upgrademgrv1alpha1.RollingUpgrade{
		ObjectMeta: metav1.ObjectMeta{Name: "foo", Namespace: "default"},
		Spec: upgrademgrv1alpha1.RollingUpgradeSpec{
			AsgName:  mockAsgName,
			Strategy: strategy,
		},
	}

	err = rcRollingUpgrade.validateRollingUpgradeObj(ruObj)
	g.Expect(err).To(gomega.BeNil())
}

func TestValidateruObjInvalidMaxUnavailable(t *testing.T) {
	g := gomega.NewGomegaWithT(t)

	strategyJsonString := "{ \"type\": \"randomUpdate\", \"maxUnavailable\": \"150%\", \"drainTimeout\": 15 }"
	mockAsgName := "some-asg"
	strategy := upgrademgrv1alpha1.UpdateStrategy{}
	err := json.Unmarshal([]byte(strategyJsonString), &strategy)
	if err != nil {
		fmt.Printf("Error occurred while unmarshalling strategy object, error: %s", err.Error())
	}

	rcRollingUpgrade := &RollingUpgradeReconciler{ClusterState: NewClusterState()}
	ruObj := &upgrademgrv1alpha1.RollingUpgrade{
		ObjectMeta: metav1.ObjectMeta{Name: "foo", Namespace: "default"},
		Spec: upgrademgrv1alpha1.RollingUpgradeSpec{
			AsgName:  mockAsgName,
			Strategy: strategy,
		},
	}

	err = rcRollingUpgrade.validateRollingUpgradeObj(ruObj)
	g.Expect(err.Error()).To(gomega.ContainSubstring("Invalid value for maxUnavailable"))
}

func TestValidateruObjMaxUnavailableZeroPercent(t *testing.T) {
	g := gomega.NewGomegaWithT(t)

	strategyJsonString := "{ \"type\": \"randomUpdate\", \"maxUnavailable\": \"0%\", \"drainTimeout\": 15 }"
	mockAsgName := "some-asg"
	strategy := upgrademgrv1alpha1.UpdateStrategy{}
	err := json.Unmarshal([]byte(strategyJsonString), &strategy)
	if err != nil {
		fmt.Printf("Error occurred while unmarshalling strategy object, error: %s", err.Error())
	}

	rcRollingUpgrade := &RollingUpgradeReconciler{ClusterState: NewClusterState()}
	ruObj := &upgrademgrv1alpha1.RollingUpgrade{
		ObjectMeta: metav1.ObjectMeta{Name: "foo", Namespace: "default"},
		Spec: upgrademgrv1alpha1.RollingUpgradeSpec{
			AsgName:  mockAsgName,
			Strategy: strategy,
		},
	}

	err = rcRollingUpgrade.validateRollingUpgradeObj(ruObj)
	g.Expect(err.Error()).To(gomega.ContainSubstring("Invalid value for maxUnavailable"))
}

func TestValidateruObjMaxUnavailableInt(t *testing.T) {
	g := gomega.NewGomegaWithT(t)

	strategyJsonString := "{ \"type\": \"randomUpdate\", \"maxUnavailable\": 10, \"drainTimeout\": 15 }"
	mockAsgName := "some-asg"
	strategy := upgrademgrv1alpha1.UpdateStrategy{}
	err := json.Unmarshal([]byte(strategyJsonString), &strategy)
	if err != nil {
		fmt.Printf("Error occurred while unmarshalling strategy object, error: %s", err.Error())
	}

	rcRollingUpgrade := &RollingUpgradeReconciler{ClusterState: NewClusterState()}
	ruObj := &upgrademgrv1alpha1.RollingUpgrade{
		ObjectMeta: metav1.ObjectMeta{Name: "foo", Namespace: "default"},
		Spec: upgrademgrv1alpha1.RollingUpgradeSpec{
			AsgName:  mockAsgName,
			Strategy: strategy,
		},
	}

	err = rcRollingUpgrade.validateRollingUpgradeObj(ruObj)
	g.Expect(err).To(gomega.BeNil())
}

func TestValidateruObjMaxUnavailableIntZero(t *testing.T) {
	g := gomega.NewGomegaWithT(t)

	strategyJsonString := "{ \"type\": \"randomUpdate\", \"maxUnavailable\": 0, \"drainTimeout\": 15 }"
	mockAsgName := "some-asg"
	strategy := upgrademgrv1alpha1.UpdateStrategy{}
	err := json.Unmarshal([]byte(strategyJsonString), &strategy)
	if err != nil {
		fmt.Printf("Error occurred while unmarshalling strategy object, error: %s", err.Error())
	}

	rcRollingUpgrade := &RollingUpgradeReconciler{ClusterState: NewClusterState()}
	ruObj := &upgrademgrv1alpha1.RollingUpgrade{
		ObjectMeta: metav1.ObjectMeta{Name: "foo", Namespace: "default"},
		Spec: upgrademgrv1alpha1.RollingUpgradeSpec{
			AsgName:  mockAsgName,
			Strategy: strategy,
		},
	}

	err = rcRollingUpgrade.validateRollingUpgradeObj(ruObj)
	g.Expect(err.Error()).To(gomega.ContainSubstring("Invalid value for maxUnavailable"))
}

func TestValidateruObjMaxUnavailableIntNegativeValue(t *testing.T) {
	g := gomega.NewGomegaWithT(t)

	strategyJsonString := "{ \"type\": \"randomUpdate\", \"maxUnavailable\": -1, \"drainTimeout\": 15 }"
	mockAsgName := "some-asg"
	strategy := upgrademgrv1alpha1.UpdateStrategy{}
	err := json.Unmarshal([]byte(strategyJsonString), &strategy)
	if err != nil {
		fmt.Printf("Error occurred while unmarshalling strategy object, error: %s", err.Error())
	}

	rcRollingUpgrade := &RollingUpgradeReconciler{ClusterState: NewClusterState()}
	ruObj := &upgrademgrv1alpha1.RollingUpgrade{
		ObjectMeta: metav1.ObjectMeta{Name: "foo", Namespace: "default"},
		Spec: upgrademgrv1alpha1.RollingUpgradeSpec{
			AsgName:  mockAsgName,
			Strategy: strategy,
		},
	}

	err = rcRollingUpgrade.validateRollingUpgradeObj(ruObj)
	g.Expect(err.Error()).To(gomega.ContainSubstring("Invalid value for maxUnavailable"))
}

func TestValidateruObjWithStrategyAndDrainTimeoutOnly(t *testing.T) {
	g := gomega.NewGomegaWithT(t)

	strategyJsonString := "{ \"type\": \"randomUpdate\", \"drainTimeout\": 15 }"
	mockAsgName := "some-asg"
	strategy := upgrademgrv1alpha1.UpdateStrategy{}
	err := json.Unmarshal([]byte(strategyJsonString), &strategy)
	if err != nil {
		fmt.Printf("Error occurred while unmarshalling strategy object, error: %s", err.Error())
	}

	rcRollingUpgrade := &RollingUpgradeReconciler{ClusterState: NewClusterState()}
	ruObj := &upgrademgrv1alpha1.RollingUpgrade{
		ObjectMeta: metav1.ObjectMeta{Name: "foo", Namespace: "default"},
		Spec: upgrademgrv1alpha1.RollingUpgradeSpec{
			AsgName:  mockAsgName,
			Strategy: strategy,
		},
	}

	err = rcRollingUpgrade.validateRollingUpgradeObj(ruObj)
	g.Expect(err.Error()).To(gomega.ContainSubstring("Invalid value for maxUnavailable"))
}

func TestValidateruObjWithoutStrategyOnly(t *testing.T) {
	g := gomega.NewGomegaWithT(t)

	RollingUpgradeJsonString := "{}"
	ruObj := upgrademgrv1alpha1.RollingUpgrade{}
	err := json.Unmarshal([]byte(RollingUpgradeJsonString), &ruObj)
	if err != nil {
		fmt.Printf("Error occurred while unmarshalling RollingUpgrade object, error: %s", err.Error())
	}
	rcRollingUpgrade := &RollingUpgradeReconciler{ClusterState: NewClusterState()}
	err = rcRollingUpgrade.validateRollingUpgradeObj(&ruObj)

	g.Expect(err).To(gomega.BeNil())
}

func TestValidateruObjStrategyType(t *testing.T) {
	g := gomega.NewGomegaWithT(t)

	strategyJsonString := "{ \"type\": \"randomUpdate\", \"maxUnavailable\": 10, \"drainTimeout\": 15 }"
	mockAsgName := "some-asg"
	strategy := upgrademgrv1alpha1.UpdateStrategy{}
	err := json.Unmarshal([]byte(strategyJsonString), &strategy)
	if err != nil {
		fmt.Printf("Error occurred while unmarshalling strategy object, error: %s", err.Error())
	}

	rcRollingUpgrade := &RollingUpgradeReconciler{ClusterState: NewClusterState()}
	ruObj := &upgrademgrv1alpha1.RollingUpgrade{
		ObjectMeta: metav1.ObjectMeta{Name: "foo", Namespace: "default"},
		Spec: upgrademgrv1alpha1.RollingUpgradeSpec{
			AsgName:  mockAsgName,
			Strategy: strategy,
		},
	}

	err = rcRollingUpgrade.validateRollingUpgradeObj(ruObj)
	g.Expect(err).To(gomega.BeNil())
}

func TestValidateruObjInvalidStrategyType(t *testing.T) {
	g := gomega.NewGomegaWithT(t)

	strategyJsonString := "{ \"type\": \"xyz\", \"maxUnavailable\": 10, \"drainTimeout\": 15 }"
	mockAsgName := "some-asg"
	strategy := upgrademgrv1alpha1.UpdateStrategy{}
	err := json.Unmarshal([]byte(strategyJsonString), &strategy)
	if err != nil {
		fmt.Printf("Error occurred while unmarshalling strategy object, error: %s", err.Error())
	}

	rcRollingUpgrade := &RollingUpgradeReconciler{ClusterState: NewClusterState()}
	ruObj := &upgrademgrv1alpha1.RollingUpgrade{
		ObjectMeta: metav1.ObjectMeta{Name: "foo", Namespace: "default"},
		Spec: upgrademgrv1alpha1.RollingUpgradeSpec{
			AsgName:  mockAsgName,
			Strategy: strategy,
		},
	}

	err = rcRollingUpgrade.validateRollingUpgradeObj(ruObj)
	g.Expect(err.Error()).To(gomega.ContainSubstring("Invalid value for strategy type"))
}

func TestValidateruObjWithYaml(t *testing.T) {
	g := gomega.NewGomegaWithT(t)

	strategyYaml := `
drainTimeout: 30
maxUnavailable: 100%
type: randomUpdate
`

	mockAsgName := "some-asg"
	strategy := upgrademgrv1alpha1.UpdateStrategy{}
	err := yaml.Unmarshal([]byte(strategyYaml), &strategy)
	if err != nil {
		fmt.Printf("Error occurred while unmarshalling strategy yaml object, error: %s", err.Error())
	}

	rcRollingUpgrade := &RollingUpgradeReconciler{ClusterState: NewClusterState()}
	ruObj := &upgrademgrv1alpha1.RollingUpgrade{
		ObjectMeta: metav1.ObjectMeta{Name: "foo", Namespace: "default"},
		Spec: upgrademgrv1alpha1.RollingUpgradeSpec{
			AsgName:  mockAsgName,
			Strategy: strategy,
		},
	}
	rcRollingUpgrade.setDefaultsForRollingUpdateStrategy(ruObj)
	err = rcRollingUpgrade.validateRollingUpgradeObj(ruObj)
	g.Expect(err).To(gomega.BeNil())
}

func TestSetDefaultsForRollingUpdateStrategy(t *testing.T) {

	g := gomega.NewGomegaWithT(t)

	strategyJsonString := "{ }"
	mockAsgName := "some-asg"
	strategy := upgrademgrv1alpha1.UpdateStrategy{}
	err := json.Unmarshal([]byte(strategyJsonString), &strategy)
	if err != nil {
		fmt.Printf("Error occurred while unmarshalling strategy object, error: %s", err.Error())
	}

	rcRollingUpgrade := &RollingUpgradeReconciler{ClusterState: NewClusterState()}
	ruObj := &upgrademgrv1alpha1.RollingUpgrade{
		ObjectMeta: metav1.ObjectMeta{Name: "foo", Namespace: "default"},
		Spec: upgrademgrv1alpha1.RollingUpgradeSpec{
			AsgName:  mockAsgName,
			Strategy: strategy,
		},
	}
	rcRollingUpgrade.setDefaultsForRollingUpdateStrategy(ruObj)

	g.Expect(string(ruObj.Spec.Strategy.Type)).To(gomega.ContainSubstring(string(upgrademgrv1alpha1.RandomUpdateStrategy)))
	g.Expect(ruObj.Spec.Strategy.DrainTimeout).To(gomega.Equal(-1))
	g.Expect(ruObj.Spec.Strategy.MaxUnavailable).To(gomega.Equal(intstr.IntOrString{Type: 0, IntVal: 1}))
}

func TestValidateruObjStrategyAfterSettingDefaults(t *testing.T) {
	g := gomega.NewGomegaWithT(t)

	strategyJsonString := "{ \"type\": \"randomUpdate\" }"
	mockAsgName := "some-asg"
	strategy := upgrademgrv1alpha1.UpdateStrategy{}
	err := json.Unmarshal([]byte(strategyJsonString), &strategy)
	if err != nil {
		fmt.Printf("Error occurred while unmarshalling strategy object, error: %s", err.Error())
	}

	rcRollingUpgrade := &RollingUpgradeReconciler{ClusterState: NewClusterState()}
	ruObj := &upgrademgrv1alpha1.RollingUpgrade{
		ObjectMeta: metav1.ObjectMeta{Name: "foo", Namespace: "default"},
		Spec: upgrademgrv1alpha1.RollingUpgradeSpec{
			AsgName:  mockAsgName,
			Strategy: strategy,
		},
	}
	rcRollingUpgrade.setDefaultsForRollingUpdateStrategy(ruObj)
	error := rcRollingUpgrade.validateRollingUpgradeObj(ruObj)

	g.Expect(error).To(gomega.BeNil())
}

func TestValidateruObjStrategyAfterSettingDefaultsWithInvalidStrategyType(t *testing.T) {
	g := gomega.NewGomegaWithT(t)

	strategyJsonString := "{ \"type\": \"xyz\" }"
	mockAsgName := "some-asg"
	strategy := upgrademgrv1alpha1.UpdateStrategy{}
	err := json.Unmarshal([]byte(strategyJsonString), &strategy)
	if err != nil {
		fmt.Printf("Error occurred while unmarshalling strategy object, error: %s", err.Error())
	}

	rcRollingUpgrade := &RollingUpgradeReconciler{ClusterState: NewClusterState()}
	ruObj := &upgrademgrv1alpha1.RollingUpgrade{
		ObjectMeta: metav1.ObjectMeta{Name: "foo", Namespace: "default"},
		Spec: upgrademgrv1alpha1.RollingUpgradeSpec{
			AsgName:  mockAsgName,
			Strategy: strategy,
		},
	}
	rcRollingUpgrade.setDefaultsForRollingUpdateStrategy(ruObj)
	error := rcRollingUpgrade.validateRollingUpgradeObj(ruObj)

	g.Expect(error).To(gomega.Not(gomega.BeNil()))
}

func TestValidateruObjStrategyAfterSettingDefaultsWithOnlyDrainTimeout(t *testing.T) {
	g := gomega.NewGomegaWithT(t)

	strategyJsonString := "{ \"type\": \"randomUpdate\", \"drainTimeout\": 15 }"
	mockAsgName := "some-asg"
	strategy := upgrademgrv1alpha1.UpdateStrategy{}
	err := json.Unmarshal([]byte(strategyJsonString), &strategy)
	if err != nil {
		fmt.Printf("Error occurred while unmarshalling strategy object, error: %s", err.Error())
	}

	rcRollingUpgrade := &RollingUpgradeReconciler{ClusterState: NewClusterState()}
	ruObj := &upgrademgrv1alpha1.RollingUpgrade{
		ObjectMeta: metav1.ObjectMeta{Name: "foo", Namespace: "default"},
		Spec: upgrademgrv1alpha1.RollingUpgradeSpec{
			AsgName:  mockAsgName,
			Strategy: strategy,
		},
	}
	rcRollingUpgrade.setDefaultsForRollingUpdateStrategy(ruObj)
	error := rcRollingUpgrade.validateRollingUpgradeObj(ruObj)

	g.Expect(error).To(gomega.BeNil())
}

func TestValidateruObjStrategyAfterSettingDefaultsWithOnlyMaxUnavailable(t *testing.T) {
	g := gomega.NewGomegaWithT(t)

	strategyJsonString := "{ \"type\": \"randomUpdate\", \"maxUnavailable\": \"100%\" }"
	mockAsgName := "some-asg"
	strategy := upgrademgrv1alpha1.UpdateStrategy{}
	err := json.Unmarshal([]byte(strategyJsonString), &strategy)
	if err != nil {
		fmt.Printf("Error occurred while unmarshalling strategy object, error: %s", err.Error())
	}

	rcRollingUpgrade := &RollingUpgradeReconciler{ClusterState: NewClusterState()}
	ruObj := &upgrademgrv1alpha1.RollingUpgrade{
		ObjectMeta: metav1.ObjectMeta{Name: "foo", Namespace: "default"},
		Spec: upgrademgrv1alpha1.RollingUpgradeSpec{
			AsgName:  mockAsgName,
			Strategy: strategy,
		},
	}
	rcRollingUpgrade.setDefaultsForRollingUpdateStrategy(ruObj)
	error := rcRollingUpgrade.validateRollingUpgradeObj(ruObj)

	g.Expect(error).To((gomega.BeNil()))
}

func TestRunRestackNoNodeInAsg(t *testing.T) {
	g := gomega.NewGomegaWithT(t)

	someAsg := "some-asg"
	someLaunchConfig := "some-launch-config"
	mockAsg := autoscaling.Group{AutoScalingGroupName: &someAsg,
		LaunchConfigurationName: &someLaunchConfig,
		Instances:               []*autoscaling.Instance{}}

	ruObj := &upgrademgrv1alpha1.RollingUpgrade{ObjectMeta: metav1.ObjectMeta{Name: "foo", Namespace: "default"},
		Spec: upgrademgrv1alpha1.RollingUpgradeSpec{
			AsgName:  someAsg,
			Strategy: upgrademgrv1alpha1.UpdateStrategy{Type: upgrademgrv1alpha1.RandomUpdateStrategy},
		},
	}

	mgr, err := manager.New(cfg, manager.Options{})
	g.Expect(err).NotTo(gomega.HaveOccurred())
	c = mgr.GetClient()

	nodeList := corev1.NodeList{Items: []corev1.Node{}}
	rcRollingUpgrade := &RollingUpgradeReconciler{
		Client:          mgr.GetClient(),
		ASGClient:       MockAutoscalingGroup{},
		EC2Client:       MockEC2{},
		generatedClient: kubernetes.NewForConfigOrDie(mgr.GetConfig()),
		admissionMap:    sync.Map{},
		NodeList:        &nodeList,
		ClusterState:    NewClusterState(),
	}
	rcRollingUpgrade.ruObjNameToASG.Store(ruObj.Name, &mockAsg)

	ctx := context.TODO()

	// This execution gets past the different launch config check, but since there is no node name, it is skipped
	nodesProcessed, err := rcRollingUpgrade.runRestack(&ctx, ruObj, KubeCtlBinary)
	g.Expect(nodesProcessed).To(gomega.Equal(0))
	g.Expect(err).To(gomega.BeNil())
}

func TestWaitForTermination(t *testing.T) {
	g := gomega.NewGomegaWithT(t)

	TerminationTimeoutSeconds = 1
	TerminationSleepIntervalSeconds = 1

	mockNodeName := "node-123"
	mockNode := &corev1.Node{
		ObjectMeta: metav1.ObjectMeta{
			Name: mockNodeName,
		},
	}
	kuberenetesClient := fake.NewSimpleClientset()
	nodeInterface := kuberenetesClient.CoreV1().Nodes()

	mgr, err := manager.New(cfg, manager.Options{})
	g.Expect(err).NotTo(gomega.HaveOccurred())

	rcRollingUpgrade := &RollingUpgradeReconciler{
		Client:          mgr.GetClient(),
		generatedClient: kubernetes.NewForConfigOrDie(mgr.GetConfig()),
		admissionMap:    sync.Map{},
		ruObjNameToASG:  sync.Map{},
		ClusterState:    NewClusterState(),
	}
	nodeInterface.Create(mockNode)
	ruObj := &upgrademgrv1alpha1.RollingUpgrade{
		ObjectMeta: metav1.ObjectMeta{
			Name:      "foo",
			Namespace: "default",
		},
	}

	unjoined, err := rcRollingUpgrade.WaitForTermination(ruObj, mockNodeName, nodeInterface)
	g.Expect(err).NotTo(gomega.HaveOccurred())
	g.Expect(unjoined).To(gomega.BeFalse())

	nodeInterface.Delete(mockNodeName, &metav1.DeleteOptions{})

	unjoined, err = rcRollingUpgrade.WaitForTermination(ruObj, mockNodeName, nodeInterface)
	g.Expect(err).NotTo(gomega.HaveOccurred())
	g.Expect(unjoined).To(gomega.BeTrue())
}

func TestRunRestackWithNodesLessThanMaxUnavailable(t *testing.T) {
	g := gomega.NewGomegaWithT(t)

	someAsg := "some-asg"
	mockID := "some-id"
	someLaunchConfig := "some-launch-config"
	az := "az-1"
	mockInstance := autoscaling.Instance{InstanceId: &mockID, LaunchConfigurationName: &someLaunchConfig, AvailabilityZone: &az}
	mockAsg := autoscaling.Group{AutoScalingGroupName: &someAsg,
		LaunchConfigurationName: &someLaunchConfig,
		Instances:               []*autoscaling.Instance{&mockInstance}}

	ruObj := &upgrademgrv1alpha1.RollingUpgrade{ObjectMeta: metav1.ObjectMeta{Name: "foo", Namespace: "default"},
		Spec: upgrademgrv1alpha1.RollingUpgradeSpec{
			AsgName: someAsg,
			Strategy: upgrademgrv1alpha1.UpdateStrategy{
				MaxUnavailable: intstr.IntOrString{Type: 0, IntVal: 2},
				Type:           upgrademgrv1alpha1.RandomUpdateStrategy,
			},
		},
	}

	mgr, err := manager.New(cfg, manager.Options{})
	g.Expect(err).NotTo(gomega.HaveOccurred())
	c = mgr.GetClient()

	rcRollingUpgrade := &RollingUpgradeReconciler{
		Client:          mgr.GetClient(),
		ASGClient:       MockAutoscalingGroup{},
		EC2Client:       MockEC2{},
		generatedClient: kubernetes.NewForConfigOrDie(mgr.GetConfig()),
		admissionMap:    sync.Map{},
		ruObjNameToASG:  sync.Map{},
		ClusterState:    NewClusterState(),
	}
	rcRollingUpgrade.ruObjNameToASG.Store(ruObj.Name, &mockAsg)
	rcRollingUpgrade.ClusterState.deleteEntryOfAsg(someAsg)
	ctx := context.TODO()

	// This execution should not perform drain or termination, but should pass
	nodesProcessed, err := rcRollingUpgrade.runRestack(&ctx, ruObj, KubeCtlBinary)
	g.Expect(err).To(gomega.BeNil())
	g.Expect(nodesProcessed).To(gomega.Equal(1))
}

func TestRequiresRefreshHandlesLaunchConfiguration(t *testing.T) {
	g := gomega.NewGomegaWithT(t)

	mockID := "some-id"
	someLaunchConfig := "some-launch-config-v1"
	az := "az-1"
	mockInstance := autoscaling.Instance{InstanceId: &mockID, LaunchConfigurationName: &someLaunchConfig, AvailabilityZone: &az}

	newLaunchConfig := "some-launch-config-v2"
	definition := launchDefinition{
		launchConfigurationName: &newLaunchConfig,
	}

	result := requiresRefresh(&mockInstance, &definition)
	g.Expect(result).To(gomega.Equal(true))
}

func TestRequiresRefreshHandlesLaunchTemplateNameVersionUpdate(t *testing.T) {
	g := gomega.NewGomegaWithT(t)

	mockID := "some-id"
	oldLaunchTemplate := &autoscaling.LaunchTemplateSpecification{
		LaunchTemplateName: aws.String("launch-template"),
		Version:            aws.String("1"),
	}
	az := "az-1"
	mockInstance := autoscaling.Instance{InstanceId: &mockID, LaunchTemplate: oldLaunchTemplate, AvailabilityZone: &az}

	newLaunchTemplate := &autoscaling.LaunchTemplateSpecification{
		LaunchTemplateName: aws.String("launch-template"),
		Version:            aws.String("2"),
	}
	definition := launchDefinition{
		launchTemplate: newLaunchTemplate,
	}

	result := requiresRefresh(&mockInstance, &definition)
	g.Expect(result).To(gomega.Equal(true))
}

func TestRequiresRefreshHandlesLaunchTemplateIDVersionUpdate(t *testing.T) {
	g := gomega.NewGomegaWithT(t)

	mockID := "some-id"
	oldLaunchTemplate := &autoscaling.LaunchTemplateSpecification{
		LaunchTemplateId: aws.String("launch-template-id-v1"),
		Version:          aws.String("1"),
	}
	az := "az-1"
	mockInstance := autoscaling.Instance{InstanceId: &mockID, LaunchTemplate: oldLaunchTemplate, AvailabilityZone: &az}

	newLaunchTemplate := &autoscaling.LaunchTemplateSpecification{
		LaunchTemplateId: aws.String("launch-template-id-v1"),
		Version:          aws.String("2"),
	}
	definition := launchDefinition{
		launchTemplate: newLaunchTemplate,
	}

	result := requiresRefresh(&mockInstance, &definition)
	g.Expect(result).To(gomega.Equal(true))
}

func TestRequiresRefreshHandlesLaunchTemplateNameUpdate(t *testing.T) {
	g := gomega.NewGomegaWithT(t)

	mockID := "some-id"
	oldLaunchTemplate := &autoscaling.LaunchTemplateSpecification{
		LaunchTemplateName: aws.String("launch-template"),
		Version:            aws.String("1"),
	}
	az := "az-1"
	mockInstance := autoscaling.Instance{InstanceId: &mockID, LaunchTemplate: oldLaunchTemplate, AvailabilityZone: &az}

	newLaunchTemplate := &autoscaling.LaunchTemplateSpecification{
		LaunchTemplateName: aws.String("launch-template-v2"),
		Version:            aws.String("1"),
	}
	definition := launchDefinition{
		launchTemplate: newLaunchTemplate,
	}

	result := requiresRefresh(&mockInstance, &definition)
	g.Expect(result).To(gomega.Equal(true))
}

func TestRequiresRefreshHandlesLaunchTemplateIDUpdate(t *testing.T) {
	g := gomega.NewGomegaWithT(t)

	mockID := "some-id"
	oldLaunchTemplate := &autoscaling.LaunchTemplateSpecification{
		LaunchTemplateId: aws.String("launch-template-id-v1"),
		Version:          aws.String("1"),
	}
	az := "az-1"
	mockInstance := autoscaling.Instance{InstanceId: &mockID, LaunchTemplate: oldLaunchTemplate, AvailabilityZone: &az}

	newLaunchTemplate := &autoscaling.LaunchTemplateSpecification{
		LaunchTemplateId: aws.String("launch-template-id-v2"),
		Version:          aws.String("1"),
	}
	definition := launchDefinition{
		launchTemplate: newLaunchTemplate,
	}

	result := requiresRefresh(&mockInstance, &definition)
	g.Expect(result).To(gomega.Equal(true))
}

func TestRequiresRefreshNotUpdateIfNoVersionChange(t *testing.T) {
	g := gomega.NewGomegaWithT(t)

	mockID := "some-id"
	oldLaunchTemplate := &autoscaling.LaunchTemplateSpecification{
		LaunchTemplateId: aws.String("launch-template-id-v1"),
		Version:          aws.String("1"),
	}
	az := "az-1"
	mockInstance := autoscaling.Instance{InstanceId: &mockID, LaunchTemplate: oldLaunchTemplate, AvailabilityZone: &az}

	newLaunchTemplate := &autoscaling.LaunchTemplateSpecification{
		LaunchTemplateId: aws.String("launch-template-id-v1"),
		Version:          aws.String("1"),
	}
	definition := launchDefinition{
		launchTemplate: newLaunchTemplate,
	}

	result := requiresRefresh(&mockInstance, &definition)
	g.Expect(result).To(gomega.Equal(false))
}<|MERGE_RESOLUTION|>--- conflicted
+++ resolved
@@ -329,11 +329,8 @@
 
 	correctAsg := "correct-asg"
 	tooMany := "too-many"
-<<<<<<< HEAD
 	asgA := "asg-a"
 	asgB := "asg-b"
-=======
->>>>>>> dadef961
 
 	switch *input.AutoScalingGroupNames[0] {
 	case correctAsg:
@@ -345,7 +342,6 @@
 			{AutoScalingGroupName: &tooMany},
 			{AutoScalingGroupName: &tooMany},
 		}
-<<<<<<< HEAD
 	case asgA:
 		output.AutoScalingGroups = []*autoscaling.Group{
 			{AutoScalingGroupName: &asgA},
@@ -354,8 +350,6 @@
 		output.AutoScalingGroups = []*autoscaling.Group{
 			{AutoScalingGroupName: &asgB},
 		}
-=======
->>>>>>> dadef961
 	default:
 		output.AutoScalingGroups = []*autoscaling.Group{}
 	}
