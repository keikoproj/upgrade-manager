--- conflicted
+++ resolved
@@ -71,11 +71,7 @@
 			DrainGroup:  drainGroup.(*sync.WaitGroup),
 		},
 		RollingUpgrade: rollingUpgrade,
-<<<<<<< HEAD
-		metricsMutex:   &sync.Mutex{},
-=======
     metricsMutex:   &sync.Mutex{},
->>>>>>> 1fc58471
 	}
 
 }
