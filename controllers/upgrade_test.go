package controllers

import (
	"context"
	"fmt"
	"os"
	"testing"
	"time"

	//AWS
	"github.com/aws/aws-sdk-go-v2/aws"
	"github.com/aws/aws-sdk-go-v2/service/autoscaling/types"
	ec2types "github.com/aws/aws-sdk-go-v2/service/ec2/types"
	"github.com/keikoproj/upgrade-manager/api/v1alpha1"
	awsprovider "github.com/keikoproj/upgrade-manager/controllers/providers/aws"
	corev1 "k8s.io/api/core/v1"
	metav1 "k8s.io/apimachinery/pkg/apis/meta/v1"
	"k8s.io/apimachinery/pkg/util/intstr"
	"k8s.io/client-go/kubernetes/fake"
	"k8s.io/kubectl/pkg/drain"
)

// This test checks implementation of our DrainNode which does both cordon + drain
func TestDrainNode(t *testing.T) {
	var tests = []struct {
		TestDescription string
		Reconciler      *RollingUpgradeReconciler
		Node            *corev1.Node
		ExpectError     bool
	}{
		{
			"Drain should succeed as node is registered with fakeClient",
			createRollingUpgradeReconciler(t),
			createNode("mock-node-1"),
			false,
		},
		{
			"Drain should fail as node is not registered with fakeClient",
			createRollingUpgradeReconciler(t),
			&corev1.Node{},
			true,
		},
	}

	for _, test := range tests {
		rollupCtx := createRollingUpgradeContext(test.Reconciler)
		err := rollupCtx.Auth.DrainNode(
			test.Node,
			time.Duration(rollupCtx.RollingUpgrade.PostDrainDelaySeconds()),
			900,
			rollupCtx.Auth.Kubernetes,
		)
		if (test.ExpectError && err == nil) || (!test.ExpectError && err != nil) {
			t.Errorf("Test Description: %s \n expected error(bool): %v, Actual err: %v", test.TestDescription, test.ExpectError, err)
		}
	}

}

// This test checks implementation of the package provided Cordon/Uncordon function
func TestRunCordonOrUncordon(t *testing.T) {
	var tests = []struct {
		TestDescription string
		Reconciler      *RollingUpgradeReconciler
		Node            *corev1.Node
		Cordon          bool
		ExpectError     bool
	}{
		{
			"Cordon should succeed as node is registered with fakeClient",
			createRollingUpgradeReconciler(t),
			createNode("mock-node-1"),
			true,
			false,
		},
		{
			"Cordon should fail as node is not registered with fakeClient",
			createRollingUpgradeReconciler(t),
			&corev1.Node{},
			true,
			true,
		},
		{
			"Uncordon should succeed as node is registered with fakeClient",
			createRollingUpgradeReconciler(t),
			func() *corev1.Node {
				node := createNode("mock-node-1")
				node.Spec.Unschedulable = true
				return node
			}(),
			false,
			false,
		},
		{
			"Uncordon should fail as node is not registered with fakeClient",
			createRollingUpgradeReconciler(t),
			func() *corev1.Node {
				node := &corev1.Node{}
				node.Spec.Unschedulable = true
				return node
			}(),
			false,
			true,
		},
	}

	for _, test := range tests {
		rollupCtx := createRollingUpgradeContext(test.Reconciler)
		helper := &drain.Helper{
			Ctx:                 context.Background(),
			Client:              rollupCtx.Auth.Kubernetes,
			Force:               true,
			GracePeriodSeconds:  -1,
			IgnoreAllDaemonSets: true,
			Out:                 os.Stdout,
			ErrOut:              os.Stdout,
			DeleteEmptyDirData:  true,
			Timeout:             900,
		}
		err := drain.RunCordonOrUncordon(helper, test.Node, test.Cordon)
		if (test.ExpectError && err == nil) || (!test.ExpectError && err != nil) {
			t.Errorf("Test Description: %s \n expected error(bool): %v, Actual err: %v", test.TestDescription, test.ExpectError, err)
		}
		//check if the node is actually cordoned/uncordoned.
		if test.Cordon && test.Node != nil && !test.Node.Spec.Unschedulable {
			t.Errorf("Test Description: %s \n expected the node to be cordoned but it is uncordoned", test.TestDescription)
		}
		if !test.Cordon && test.Node != nil && test.Node.Spec.Unschedulable {
			t.Errorf("Test Description: %s \n expected the node to be uncordoned but it is cordoned", test.TestDescription)
		}

	}

}

// This test checks implementation of the package provided Drain function
func TestRunDrainNode(t *testing.T) {
	var tests = []struct {
		TestDescription string
		Reconciler      *RollingUpgradeReconciler
		Node            *corev1.Node
		ExpectError     bool
	}{
		{
			"Drain should succeed as node is registered with fakeClient",
			createRollingUpgradeReconciler(t),
			createNode("mock-node-1"),
			false,
		},
		// This test should fail, create an upstream ticket.
		// https://github.com/kubernetes/kubectl/blob/d5b32e7f3c0260abb5b1cd5a62d4eb1de287bc93/pkg/drain/default.go#L33
		// {
		// 	"Drain should fail as node is not registered with fakeClient",
		// 	createRollingUpgradeReconciler(t),
		// 	&corev1.Node{},
		// 	true,
		// },
	}
	for _, test := range tests {
		rollupCtx := createRollingUpgradeContext(test.Reconciler)
		helper := &drain.Helper{
			Client:              rollupCtx.Auth.Kubernetes,
			Force:               true,
			GracePeriodSeconds:  -1,
			IgnoreAllDaemonSets: true,
			Out:                 os.Stdout,
			ErrOut:              os.Stdout,
			DeleteEmptyDirData:  true,
			Timeout:             900,
		}
		err := drain.RunNodeDrain(helper, test.Node.Name)
		if (test.ExpectError && err == nil) || (!test.ExpectError && err != nil) {
			t.Errorf("Test Description: %s \n expected error(bool): %v, Actual err: %v", test.TestDescription, test.ExpectError, err)
		}
	}

}

func TestIsInstanceDrifted(t *testing.T) {
	var tests = []struct {
		TestDescription string
		Reconciler      *RollingUpgradeReconciler
		Instance        *types.Instance
		AsgName         *string
		ExpectedValue   bool
	}{
		{
			"Instance has the same launch config as the ASG, expect false from IsInstanceDrifted",
			createRollingUpgradeReconciler(t),
			createASGInstance("mock-instance-1", "mock-launch-config-1", "az-1"),
			aws.String("mock-asg-1"),
			false,
		},
		{
			"Instance has different launch config from the ASG, expect true from IsInstanceDrifted",
			createRollingUpgradeReconciler(t),
			createASGInstance("mock-instance-1", "different-launch-config", "az-1"),
			aws.String("mock-asg-1"),
			true,
		},
		{
			"Instance has no launch config, expect true from IsInstanceDrifted",
			createRollingUpgradeReconciler(t),
			createASGInstance("mock-instance-1", "", "az-1"),
			aws.String("mock-asg-1"),
			true,
		},
		{
			"Instance has launch template, expect true from IsInstanceDrifted",
			createRollingUpgradeReconciler(t),
			createASGInstanceWithLaunchTemplate("mock-instance-1", "mock-launch-template-4"),
			aws.String("mock-asg-4"),
			true,
		},
		{
			"Instance has mixed instances launch template, expect true from IsInstanceDrifted",
			createRollingUpgradeReconciler(t),
			createASGInstanceWithLaunchTemplate("mock-instance-1", "mock-launch-template-5"),
			aws.String("mock-asg-5"),
			true,
		},
	}
	for _, test := range tests {
		rollupCtx := createRollingUpgradeContext(test.Reconciler)
		rollupCtx.Cloud.ScalingGroups = createASGs()
		rollupCtx.RollingUpgrade.Spec.AsgName = *test.AsgName
		actualValue := rollupCtx.IsInstanceDrifted(test.Instance)
		if actualValue != test.ExpectedValue {
			t.Errorf("Test Description: %s \n expected value: %v, actual value: %v", test.TestDescription, test.ExpectedValue, actualValue)
		}
	}
}

func TestIsScalingGroupDrifted(t *testing.T) {
	var tests = []struct {
		TestDescription string
		Reconciler      *RollingUpgradeReconciler
		AsgClient       *MockAutoscalingGroup
		ExpectedValue   bool
	}{
		{
			"All instances have the same launch config as the ASG, expect false from IsScalingGroupDrifted",
			createRollingUpgradeReconciler(t),
			createASGClient(),
			false,
		},
		{
			"All instances have different launch config as the ASG, expect true from IsScalingGroupDrifted",
			createRollingUpgradeReconciler(t),
			func() *MockAutoscalingGroup {
				newAsgClient := createASGClient()
				newAsgClient.autoScalingGroups[0].LaunchConfigurationName = aws.String("different-launch-config")
				return newAsgClient
			}(),
			true,
		},
	}
	for _, test := range tests {
		rollupCtx := createRollingUpgradeContext(test.Reconciler)
		rollupCtx.Cloud.ScalingGroups = test.AsgClient.autoScalingGroups
		rollupCtx.Auth.AmazonClientSet.AsgClient = test.AsgClient

		actualValue := rollupCtx.IsScalingGroupDrifted()
		if actualValue != test.ExpectedValue {
			t.Errorf("Test Description: %s \n expected value: %v, actual value: %v", test.TestDescription, test.ExpectedValue, actualValue)
		}
	}

}

func TestRotateNodes(t *testing.T) {
	var tests = []struct {
		TestDescription       string
		Reconciler            *RollingUpgradeReconciler
		AsgClient             *MockAutoscalingGroup
		RollingUpgradeContext *RollingUpgradeContext
		ExpectedValue         bool
		ExpectedStatusValue   string
	}{
		{
			"All instances have different launch config as the ASG, RotateNodes() should not mark CR complete",
			createRollingUpgradeReconciler(t),
			createASGClient(),
			func() *RollingUpgradeContext {
				newRollingUpgradeContext := createRollingUpgradeContext(createRollingUpgradeReconciler(t))
				newRollingUpgradeContext.RollingUpgrade.Spec.AsgName = "mock-asg-2" // The instances in mock-asg are drifted
				return newRollingUpgradeContext
			}(),
			true,
			v1alpha1.StatusRunning,
		},
		{
			"All instances have same launch config as the ASG, RotateNodes() should mark CR complete",
			createRollingUpgradeReconciler(t),
			createASGClient(),
			createRollingUpgradeContext(createRollingUpgradeReconciler(t)),
			false,
			v1alpha1.StatusComplete,
		},
	}
	for _, test := range tests {
		rollupCtx := test.RollingUpgradeContext
		rollupCtx.Cloud.ScalingGroups = test.AsgClient.autoScalingGroups
		rollupCtx.Auth.AmazonClientSet.AsgClient = test.AsgClient
		rollupCtx.EarlyCordonNodes = true

		err := rollupCtx.RotateNodes()
		if err != nil {
			t.Errorf("Test Description: %s \n error: %v", test.TestDescription, err)
		}
		if rollupCtx.RollingUpgrade.CurrentStatus() != test.ExpectedStatusValue {
			t.Errorf("Test Description: %s \n expected value: %s, actual value: %s", test.TestDescription, test.ExpectedStatusValue, rollupCtx.RollingUpgrade.CurrentStatus())
		}
	}

}

func TestDesiredNodesReady(t *testing.T) {
	var tests = []struct {
		TestDescription string
		Reconciler      *RollingUpgradeReconciler
		AsgClient       *MockAutoscalingGroup
		ClusterNodes    []*corev1.Node
		ExpectedValue   bool
	}{
		{
			"Desired nodes are ready",
			createRollingUpgradeReconciler(t),
			createASGClient(),
			createNodeSlice(),
			true,
		},
		{
			"Desired instances are not ready (desiredCount != inServiceCount)",
			createRollingUpgradeReconciler(t),
			func() *MockAutoscalingGroup {
				newAsgClient := createASGClient()
				newAsgClient.autoScalingGroups[0].DesiredCapacity = func(x int) *int32 { i := int32(x); return &i }(4)
				return newAsgClient
			}(),
			createNodeSlice(),
			false,
		},
		{
			"None of the nodes are ready (desiredCount != readyCount)",
			createRollingUpgradeReconciler(t),
			createASGClient(),
			func() []*corev1.Node {
				var nodeSlice []*corev1.Node
				for i := 0; i < 3; i++ {
					node := createNode(fmt.Sprintf("mock-node-notready-%d", i+1))
					node.Status.Conditions = []corev1.NodeCondition{
						{Type: corev1.NodeReady, Status: corev1.ConditionFalse},
					}
					nodeSlice = append(nodeSlice, node)
				}
				return nodeSlice
			}(),
			false,
		},
		{
			"None of the instances are InService (desiredCount != inServiceCount)",
			createRollingUpgradeReconciler(t),
			func() *MockAutoscalingGroup {
				newAsgClient := createASGClient()
				newAsgClient.autoScalingGroups[0].Instances = []types.Instance{
					{InstanceId: aws.String("mock-instance-1"), LifecycleState: types.LifecycleStatePending},
					{InstanceId: aws.String("mock-instance-2"), LifecycleState: types.LifecycleStateTerminating},
					{InstanceId: aws.String("mock-instance-3"), LifecycleState: types.LifecycleStateTerminating},
				}
				return newAsgClient
			}(),
			createNodeSlice(),
			false,
		},
	}
	for _, test := range tests {
		rollupCtx := createRollingUpgradeContext(test.Reconciler)
		rollupCtx.Cloud.ScalingGroups = test.AsgClient.autoScalingGroups
		rollupCtx.Cloud.ClusterNodes = test.ClusterNodes
		rollupCtx.Auth.AmazonClientSet.AsgClient = test.AsgClient

		// We update the fake Kubernetes client to use the nodes specified by the test case
		// and this ensures that r.Auth.ListClusterNodes() returns the expected test nodes
		testNodeList := &corev1.NodeList{}
		for _, node := range test.ClusterNodes {
			testNodeList.Items = append(testNodeList.Items, *node)
		}
		rollupCtx.Auth.KubernetesClientSet.Kubernetes = fake.NewSimpleClientset(testNodeList)

		actualValue := rollupCtx.DesiredNodesReady()
		if actualValue != test.ExpectedValue {
			t.Errorf("Test Description: %s \n expected value: %v, actual value: %v", test.TestDescription, test.ExpectedValue, actualValue)
		}
	}
}

func TestSetBatchStandBy(t *testing.T) {
	var tests = []struct {
		TestDescription      string
		Reconciler           *RollingUpgradeReconciler
		RollingUpgrade       *v1alpha1.RollingUpgrade
		AsgClient            *MockAutoscalingGroup
		ClusterNodes         []*corev1.Node
		ExpectedValue        error
		InstanceStandByLimit int
	}{
		{
			"Single Batch",
			createRollingUpgradeReconciler(t),
			func() *v1alpha1.RollingUpgrade {
				rollingUpgrade := createRollingUpgrade()
				rollingUpgrade.Spec.Strategy.MaxUnavailable = intstr.IntOrString{StrVal: "100%", Type: 1}
				rollingUpgrade.Spec.Strategy.Type = v1alpha1.RandomUpdateStrategy
				return rollingUpgrade
			}(),
			createASGClient(),
			createNodeSlice(),
			nil,
			3,
		},
		{
			"Multiple Batches",
			createRollingUpgradeReconciler(t),
			func() *v1alpha1.RollingUpgrade {
				rollingUpgrade := createRollingUpgrade()
				rollingUpgrade.Spec.Strategy.MaxUnavailable = intstr.IntOrString{StrVal: "100%", Type: 1}
				return rollingUpgrade
			}(),
			createASGClient(),
			createNodeSlice(),
			nil,
			1,
		},
		{
			"Multiple Batches with some overflow",
			createRollingUpgradeReconciler(t),
			func() *v1alpha1.RollingUpgrade {
				rollingUpgrade := createRollingUpgrade()
				rollingUpgrade.Spec.Strategy.MaxUnavailable = intstr.IntOrString{StrVal: "100%", Type: 1}
				return rollingUpgrade
			}(),
			createASGClient(),
			createNodeSlice(),
			nil,
			2,
		},
	}
	for _, test := range tests {
		awsprovider.InstanceStandByLimit = test.InstanceStandByLimit
		rollupCtx := createRollingUpgradeContext(test.Reconciler)
		rollupCtx.RollingUpgrade = test.RollingUpgrade
		rollupCtx.Cloud.ScalingGroups = test.AsgClient.autoScalingGroups
		rollupCtx.Cloud.ClusterNodes = test.ClusterNodes
		rollupCtx.Auth.AmazonClientSet.AsgClient = test.AsgClient

		batch := test.AsgClient.autoScalingGroups[0].Instances
		// Convert []types.Instance to []*types.Instance for GetInstanceIDsFromPointers
		var batchPointers []*types.Instance
		for i := range batch {
			batchPointers = append(batchPointers, &batch[i])
		}
		actualValue := rollupCtx.SetBatchStandBy(awsprovider.GetInstanceIDsFromPointers(batchPointers))
		if actualValue != test.ExpectedValue {
			t.Errorf("Test Description: %s \n expected value: %v, actual value: %v", test.TestDescription, test.ExpectedValue, actualValue)
		}
	}
}

func TestIgnoreDrainFailuresAndDrainTimeout(t *testing.T) {
	var tests = []struct {
		TestDescription     string
		Reconciler          *RollingUpgradeReconciler
		RollingUpgrade      *v1alpha1.RollingUpgrade
		AsgClient           *MockAutoscalingGroup
		ClusterNodes        []*corev1.Node
		ExpectedStatusValue string
	}{
		{
			"CR spec has IgnoreDrainFailures as nil, so default false should be considered",
			createRollingUpgradeReconciler(t),
			createRollingUpgrade(),
			createASGClient(),
			createNodeSlice(),
			v1alpha1.StatusComplete,
		},
		{
			"CR spec has IgnoreDrainFailures as true, so default false should not be considered",
			createRollingUpgradeReconciler(t),
			func() *v1alpha1.RollingUpgrade {
				rollingUpgrade := createRollingUpgrade()
				ignoreDrainFailuresValue := true
				rollingUpgrade.Spec.IgnoreDrainFailures = &ignoreDrainFailuresValue
				rollingUpgrade.Spec.Strategy.Type = v1alpha1.RandomUpdateStrategy
				return rollingUpgrade
			}(),
			createASGClient(),
			createNodeSlice(),
			v1alpha1.StatusComplete,
		},
		{
			"CR spec has DrainTimeout as nil, so default value of 900 should be considered",
			createRollingUpgradeReconciler(t),
			createRollingUpgrade(),
			createASGClient(),
			createNodeSlice(),
			v1alpha1.StatusComplete,
		},
		{
			"CR spec has DrainTimeout as 1800, so default value of 900 should not be considered",
			createRollingUpgradeReconciler(t),
			func() *v1alpha1.RollingUpgrade {
				rollingUpgrade := createRollingUpgrade()
				drainTimeoutValue := 1800
				rollingUpgrade.Spec.Strategy.DrainTimeout = &drainTimeoutValue
				rollingUpgrade.Spec.Strategy.Type = v1alpha1.RandomUpdateStrategy
				return rollingUpgrade
			}(),
			createASGClient(),
			createNodeSlice(),
			v1alpha1.StatusComplete,
		},
	}
	for _, test := range tests {
		rollupCtx := createRollingUpgradeContext(test.Reconciler)
		rollupCtx.RollingUpgrade = test.RollingUpgrade
		rollupCtx.Cloud.ScalingGroups = test.AsgClient.autoScalingGroups
		rollupCtx.Cloud.ClusterNodes = test.ClusterNodes
		rollupCtx.Auth.AmazonClientSet.AsgClient = test.AsgClient
		rollupCtx.EarlyCordonNodes = true

		err := rollupCtx.RotateNodes()
		if err != nil {
			t.Errorf("Test Description: %s \n error: %v", test.TestDescription, err)
		}
		if rollupCtx.RollingUpgrade.CurrentStatus() != test.ExpectedStatusValue {
			t.Errorf("Test Description: %s \n expected value: %s, actual value: %s", test.TestDescription, test.ExpectedStatusValue, rollupCtx.RollingUpgrade.CurrentStatus())
		}
	}
}

func TestClusterBallooning(t *testing.T) {
	var tests = []struct {
		TestDescription     string
		Reconciler          *RollingUpgradeReconciler
		RollingUpgrade      *v1alpha1.RollingUpgrade
		AsgClient           *MockAutoscalingGroup
		ClusterNodes        []*corev1.Node
		BatchSize           int
		IsClusterBallooning bool
		AllowedBatchSize    int
	}{
		{
			"ClusterBallooning - maxReplacementNodes is not set, expect no clusterBallooning",
			createRollingUpgradeReconciler(t),
			createRollingUpgrade(),
			createASGClient(),
			createNodeSlice(),
			3,
			false,
			3, // because mock-asg-1 has 3 instances
		},
		{
			"ClusterBallooning - cluster has hit maxReplacementNodes capacity, expect clusterBallooning to be true",
			func() *RollingUpgradeReconciler {
				reconciler := createRollingUpgradeReconciler(t)
				reconciler.MaxReplacementNodes = 500
				reconciler.ReplacementNodesMap.Store("ReplacementNodes", 500)
				reconciler.EarlyCordonNodes = true
				return reconciler
			}(),
			createRollingUpgrade(),
			createASGClient(),
			createNodeSlice(),
			3,
			true,
			0,
		},
		{
			"ClusterBallooning - cluster is below maxReplacementNodes capacity, expect no clusterBallooning",
			func() *RollingUpgradeReconciler {
				reconciler := createRollingUpgradeReconciler(t)
				reconciler.MaxReplacementNodes = 500
				reconciler.ReplacementNodesMap.Store("ReplacementNodes", 100)
				return reconciler
			}(),
			createRollingUpgrade(),
			createASGClient(),
			createNodeSlice(),
			400,
			false,
			400,
		},
		{
			"ClusterBallooning - cluster is about to hit maxReplacementNodes capacity, expect reduced batchSize",
			func() *RollingUpgradeReconciler {
				reconciler := createRollingUpgradeReconciler(t)
				reconciler.MaxReplacementNodes = 100
				reconciler.ReplacementNodesMap.Store("ReplacementNodes", 97)
				return reconciler
			}(),
			createRollingUpgrade(),
			createASGClient(),
			createNodeSlice(),
			100,
			false,
			3,
		},
		{
			"ClusterBallooning - cluster is about to hit maxReplacementNodes capacity, expect reduced batchSize",
			func() *RollingUpgradeReconciler {
				reconciler := createRollingUpgradeReconciler(t)
				reconciler.MaxReplacementNodes = 5
				reconciler.ReplacementNodesMap.Store("ReplacementNodes", 3)
				return reconciler
			}(),
			createRollingUpgrade(),
			createASGClient(),
			createNodeSlice(),
			3,
			false,
			2,
		},
	}
	for _, test := range tests {
		rollupCtx := createRollingUpgradeContext(test.Reconciler)
		rollupCtx.RollingUpgrade = test.RollingUpgrade
		rollupCtx.Cloud.ScalingGroups = test.AsgClient.autoScalingGroups
		rollupCtx.Cloud.ClusterNodes = test.ClusterNodes
		rollupCtx.Auth.AmazonClientSet.AsgClient = test.AsgClient

		isClusterBallooning, allowedBatchSize := rollupCtx.ClusterBallooning(test.BatchSize)
		if isClusterBallooning != test.IsClusterBallooning {
			t.Errorf("Test Description: %s \n isClusterBallooning, expected: %v \n actual: %v", test.TestDescription, test.IsClusterBallooning, isClusterBallooning)
		}
		if allowedBatchSize != test.AllowedBatchSize {
			t.Errorf("Test Description: %s \n allowedBatchSize expected: %v \n actual: %v", test.TestDescription, test.AllowedBatchSize, allowedBatchSize)
		}

	}
}

func TestCordoningAndUncordoningOfNodes(t *testing.T) {
	var tests = []struct {
		TestDescription            string
		Reconciler                 *RollingUpgradeReconciler
		Node                       *corev1.Node
		CordonNodeFlag             bool
		ExpectedUnschdeulableValue bool
		ExpectedError              bool
	}{
		{
			"Test if all the nodes are cordoned.",
			createRollingUpgradeReconciler(t),
			createNode("mock-node-1"),
			true,
			true,
			false,
		},
		{
			"Test if all the nodes are uncordoned",
			createRollingUpgradeReconciler(t),
			createNode("mock-node-1"),
			false,
			false,
			false,
		},
		{
			"Try to cordon an unknown node.",
			createRollingUpgradeReconciler(t),
			createNode("mock-node-4"),
			true,
			true,
			true,
		},
	}
	for _, test := range tests {
		rollupCtx := createRollingUpgradeContext(test.Reconciler)

		if err := rollupCtx.Auth.CordonUncordonNode(test.Node, rollupCtx.Auth.Kubernetes, test.CordonNodeFlag); err != nil && test.ExpectedError {
			continue
		}

		// By default, nodes are uncordoned. Therefore, before testing uncordoning the node, first cordon it.
		if !test.CordonNodeFlag {
			if err := rollupCtx.Auth.CordonUncordonNode(test.Node, rollupCtx.Auth.Kubernetes, true); err != nil {
				t.Errorf("Test Description: %s \n error: %v", test.TestDescription, err)
			}
		}

		if err := rollupCtx.Auth.CordonUncordonNode(test.Node, rollupCtx.Auth.Kubernetes, test.CordonNodeFlag); err != nil {
			t.Errorf("Test Description: %s \n error: %v", test.TestDescription, err)
		}

		if test.ExpectedUnschdeulableValue != test.Node.Spec.Unschedulable {
			t.Errorf("Test Description: %s \n expectedValue: %v, actualValue: %v", test.TestDescription, test.ExpectedUnschdeulableValue, test.Node.Spec.Unschedulable)
		}
	}
}

func TestSelectTargetsDifferentStrategy(t *testing.T) {
	var tests = []struct {
		TestDescription string
		Reconciler      *RollingUpgradeReconciler
		RollingUpgrade  *v1alpha1.RollingUpgrade
		AsgClient       *MockAutoscalingGroup
	}{
		{
			"Test with RandomUpdate strategy",
			createRollingUpgradeReconciler(t),
			func() *v1alpha1.RollingUpgrade {
				rollingUpgrade := createRollingUpgrade()
				rollingUpgrade.Spec.Strategy.Type = v1alpha1.RandomUpdateStrategy
				rollingUpgrade.Spec.Strategy.MaxUnavailable = intstr.IntOrString{StrVal: "100%", Type: 1}
				return rollingUpgrade
			}(),
			createASGClient(),
		},
		{
			"Test with UniformAcorssAZUpdate strategy",
			createRollingUpgradeReconciler(t),
			func() *v1alpha1.RollingUpgrade {
				rollingUpgrade := createRollingUpgrade()
				rollingUpgrade.Spec.Strategy.Type = v1alpha1.UniformAcrossAzUpdateStrategy
				rollingUpgrade.Spec.Strategy.MaxUnavailable = intstr.IntOrString{StrVal: "100%", Type: 1}
				return rollingUpgrade
			}(),
			createASGClient(),
		},
	}
	for _, test := range tests {
		rollupCtx := createRollingUpgradeContext(test.Reconciler)
		rollupCtx.RollingUpgrade = test.RollingUpgrade
		rollupCtx.Cloud.ScalingGroups = test.AsgClient.autoScalingGroups
		rollupCtx.Auth.AmazonClientSet.AsgClient = test.AsgClient

		for _, scalingGroup := range rollupCtx.Cloud.ScalingGroups {
			rollupCtx.RollingUpgrade.Spec.AsgName = *scalingGroup.AutoScalingGroupName
			selectedInstances := rollupCtx.SelectTargets(&scalingGroup, make([]string, 0))
			t.Log("selectedInstances -", selectedInstances)
			if selectedInstances == nil {
				t.Errorf("Test Description: %s \n error: selectedInstances is nil", test.TestDescription)
			}
		}
	}
}

func TestSelectTargetsWithExcluededInstances(t *testing.T) {
	// Create a mock autoscaling group
	asgClient := createASGClient()
	scalingGroup := asgClient.autoScalingGroups[1]

	// Create a mock excluded instances list
	excludedInstances := []string{"mock-instance-1"}

	// Create a mock RollingUpgradeContext
	rollingUpgradeContext := createRollingUpgradeContext(createRollingUpgradeReconciler(t))
	rollingUpgradeContext.Cloud.ScalingGroups = asgClient.autoScalingGroups
	rollingUpgradeContext.RollingUpgrade.Spec.AsgName = *scalingGroup.AutoScalingGroupName
	rollingUpgradeContext.RollingUpgrade.Spec.Strategy.MaxUnavailable = intstr.IntOrString{StrVal: "100%", Type: 1}
	rollingUpgradeContext.RollingUpgrade.Spec.Strategy.Type = v1alpha1.RandomUpdateStrategy

	// Call the SelectTargets function
	selectedInstances := rollingUpgradeContext.SelectTargets(&scalingGroup, excludedInstances)

	// Verify the result
	expectedSelectedInstances := []*types.Instance{
		{
			InstanceId: aws.String("mock-instance-2"),
		},
		{
			InstanceId: aws.String("mock-instance-3"),
		},
	}

	if len(selectedInstances) != len(expectedSelectedInstances) {
		t.Errorf("Expected %d selected instances, but got %d", len(expectedSelectedInstances), len(selectedInstances))
	}

	for i, instance := range selectedInstances {
		if *instance.InstanceId != *expectedSelectedInstances[i].InstanceId {
			t.Errorf("Expected instance ID %s, but got %s", *expectedSelectedInstances[i].InstanceId, *instance.InstanceId)
		}
	}
}

<<<<<<< HEAD
// Test edge cases in instance lifecycle state filtering
func TestSelectTargetsWithTerminatingInstances(t *testing.T) {
	reconciler := createRollingUpgradeReconciler(t)
	rollupCtx := createRollingUpgradeContext(reconciler)

	// Test that terminating instances are excluded from selection
	// Use existing mock infrastructure that works
	rollupCtx.Cloud.ScalingGroups = createASGs()
	rollupCtx.RollingUpgrade.Spec.AsgName = "mock-asg-2" // This ASG has drifted instances
	rollupCtx.RollingUpgrade.Spec.Strategy.MaxUnavailable = intstr.IntOrString{IntVal: 3}

	// Get the ASG and modify it to have terminating instances
	asg := awsprovider.SelectScalingGroup("mock-asg-2", rollupCtx.Cloud.ScalingGroups)

	// Modify instances to have mixed lifecycle states
	asg.Instances[0].LifecycleState = types.LifecycleStateInService
	asg.Instances[1].LifecycleState = types.LifecycleStateTerminating
	asg.Instances[2].LifecycleState = types.LifecycleStateTerminated

	targets := rollupCtx.SelectTargets(asg, []string{})

	// Should only select in-service instances, not terminating ones
	// The exact count depends on how many are drifted and in-service
	for _, target := range targets {
		if target.LifecycleState == types.LifecycleStateTerminating ||
			target.LifecycleState == types.LifecycleStateTerminated {
			t.Errorf("selected terminating/terminated instance: %s with state %s",
				*target.InstanceId, target.LifecycleState)
		}
	}
}

func TestSelectTargetsWithEmptyScalingGroup(t *testing.T) {
	reconciler := createRollingUpgradeReconciler(t)
	rollupCtx := createRollingUpgradeContext(reconciler)

	asg := &types.AutoScalingGroup{
		AutoScalingGroupName: aws.String("empty-asg"),
		DesiredCapacity:      aws.Int32(0),
		Instances:            []types.Instance{},
	}

	targets := rollupCtx.SelectTargets(asg, []string{})

	if len(targets) != 0 {
		t.Errorf("expected 0 targets for empty ASG, got %d", len(targets))
	}
}

func TestIsInstanceDriftedWithMissingLaunchConfig(t *testing.T) {
	reconciler := createRollingUpgradeReconciler(t)
	rollupCtx := createRollingUpgradeContext(reconciler)

	// Create ASG with launch config
	rollupCtx.Cloud.ScalingGroups = []types.AutoScalingGroup{
		{
			AutoScalingGroupName:    aws.String("test-asg"),
			LaunchConfigurationName: aws.String("test-config"),
		},
	}
	rollupCtx.RollingUpgrade.Spec.AsgName = "test-asg"

	// Instance without launch config should be drifted
	instance := &types.Instance{
		InstanceId:              aws.String("i-123"),
		LaunchConfigurationName: nil,
		LifecycleState:          types.LifecycleStateInService,
	}

	isDrifted := rollupCtx.IsInstanceDrifted(instance)

	if !isDrifted {
		t.Error("expected instance without launch config to be drifted")
	}
}

func TestIsInstanceDriftedWithVersionMismatch(t *testing.T) {
	reconciler := createRollingUpgradeReconciler(t)
	rollupCtx := createRollingUpgradeContext(reconciler)

	// Create ASG with launch template
	rollupCtx.Cloud.ScalingGroups = []types.AutoScalingGroup{
		{
			AutoScalingGroupName: aws.String("test-asg"),
			LaunchTemplate: &types.LaunchTemplateSpecification{
				LaunchTemplateName: aws.String("test-template"),
				Version:            aws.String("2"),
			},
		},
	}
	rollupCtx.RollingUpgrade.Spec.AsgName = "test-asg"

	// Instance with different version should be drifted
	instance := &types.Instance{
		InstanceId: aws.String("i-123"),
		LaunchTemplate: &types.LaunchTemplateSpecification{
			LaunchTemplateName: aws.String("test-template"),
			Version:            aws.String("1"),
		},
		LifecycleState: types.LifecycleStateInService,
	}

	isDrifted := rollupCtx.IsInstanceDrifted(instance)

	if !isDrifted {
		t.Error("expected instance with version mismatch to be drifted")
	}
}

func TestIsInstanceDriftedWithMixedInstancePolicy(t *testing.T) {
	reconciler := createRollingUpgradeReconciler(t)
	rollupCtx := createRollingUpgradeContext(reconciler)

	// Create ASG with mixed instances policy
	rollupCtx.Cloud.ScalingGroups = []types.AutoScalingGroup{
		{
			AutoScalingGroupName: aws.String("test-asg"),
			MixedInstancesPolicy: &types.MixedInstancesPolicy{
				LaunchTemplate: &types.LaunchTemplate{
					LaunchTemplateSpecification: &types.LaunchTemplateSpecification{
						LaunchTemplateName: aws.String("test-template"),
						Version:            aws.String("3"),
					},
				},
			},
		},
	}
	rollupCtx.RollingUpgrade.Spec.AsgName = "test-asg"

	// Instance with different template should be drifted
	instance := &types.Instance{
		InstanceId: aws.String("i-123"),
		LaunchTemplate: &types.LaunchTemplateSpecification{
			LaunchTemplateName: aws.String("different-template"),
			Version:            aws.String("3"),
		},
		LifecycleState: types.LifecycleStateInService,
	}

	isDrifted := rollupCtx.IsInstanceDrifted(instance)

	if !isDrifted {
		t.Error("expected instance with different template name to be drifted")
	}
}

func TestSetBatchStandByWithLargeInstanceCount(t *testing.T) {
	reconciler := createRollingUpgradeReconciler(t)
	rollupCtx := createRollingUpgradeContext(reconciler)

	// Create a large list of instance IDs (more than AWS standby limit)
	var instanceIDs []string
	for i := 0; i < 25; i++ {
		instanceIDs = append(instanceIDs, fmt.Sprintf("i-%d", i))
	}

	// Mock ASG client
	mockClient := &MockAutoscalingGroup{}
	rollupCtx.Auth.AmazonClientSet.AsgClient = mockClient
	rollupCtx.RollingUpgrade.Spec.AsgName = "test-asg"

	err := rollupCtx.SetBatchStandBy(instanceIDs)

	// Should handle large batches without error (chunking logic)
	if err != nil {
		t.Errorf("unexpected error with large instance count: %v", err)
	}
}

func TestClusterBallooningWithZeroMaxReplacement(t *testing.T) {
	reconciler := createRollingUpgradeReconciler(t)
	reconciler.MaxReplacementNodes = 0
	rollupCtx := createRollingUpgradeContext(reconciler)
	rollupCtx.MaxReplacementNodes = 0

	isBallooning, allowedBatch := rollupCtx.ClusterBallooning(5)

	// With zero max replacement, should not be ballooning and allow full batch
	if isBallooning {
		t.Error("expected no ballooning with zero max replacement")
	}
	if allowedBatch != 5 {
		t.Errorf("expected allowed batch of 5, got %d", allowedBatch)
	}
}

// Test launch template version handling edge cases
func TestIsInstanceDriftedWithLatestVersion(t *testing.T) {
	reconciler := createRollingUpgradeReconciler(t)
	rollupCtx := createRollingUpgradeContext(reconciler)

	// Create ASG with launch template using "$Latest"
	rollupCtx.Cloud.ScalingGroups = []types.AutoScalingGroup{
		{
			AutoScalingGroupName: aws.String("test-asg"),
			LaunchTemplate: &types.LaunchTemplateSpecification{
				LaunchTemplateName: aws.String("test-template"),
				Version:            aws.String("$Latest"),
			},
		},
	}
	rollupCtx.RollingUpgrade.Spec.AsgName = "test-asg"

	// Mock launch templates to provide version resolution
	rollupCtx.Cloud.LaunchTemplates = []ec2types.LaunchTemplate{
		{
			LaunchTemplateName:  aws.String("test-template"),
			LatestVersionNumber: aws.Int64(5),
		},
	}

	// Instance with specific version should be drifted when ASG uses $Latest
	instance := &types.Instance{
		InstanceId: aws.String("i-123"),
		LaunchTemplate: &types.LaunchTemplateSpecification{
			LaunchTemplateName: aws.String("test-template"),
			Version:            aws.String("3"),
		},
		LifecycleState: types.LifecycleStateInService,
	}

	isDrifted := rollupCtx.IsInstanceDrifted(instance)

	if !isDrifted {
		t.Error("expected instance with older version to be drifted when ASG uses $Latest")
	}
}

func TestIsInstanceDriftedWithDefaultVersion(t *testing.T) {
	reconciler := createRollingUpgradeReconciler(t)
	rollupCtx := createRollingUpgradeContext(reconciler)

	// Create ASG with launch template using "$Default"
	rollupCtx.Cloud.ScalingGroups = []types.AutoScalingGroup{
		{
			AutoScalingGroupName: aws.String("test-asg"),
			LaunchTemplate: &types.LaunchTemplateSpecification{
				LaunchTemplateName: aws.String("test-template"),
				Version:            aws.String("$Default"),
			},
		},
	}
	rollupCtx.RollingUpgrade.Spec.AsgName = "test-asg"

	// Instance with same $Default should not be drifted
	instance := &types.Instance{
		InstanceId: aws.String("i-123"),
		LaunchTemplate: &types.LaunchTemplateSpecification{
			LaunchTemplateName: aws.String("test-template"),
			Version:            aws.String("$Default"),
		},
		LifecycleState: types.LifecycleStateInService,
	}

	isDrifted := rollupCtx.IsInstanceDrifted(instance)

	if isDrifted {
		t.Error("expected instance with same $Default version to not be drifted")
	}
}

// Test error handling in batch processing
func TestSetBatchStandByWithInstanceStandByLimit(t *testing.T) {
	reconciler := createRollingUpgradeReconciler(t)
	rollupCtx := createRollingUpgradeContext(reconciler)

	// Save original limit
	originalLimit := awsprovider.InstanceStandByLimit
	defer func() {
		awsprovider.InstanceStandByLimit = originalLimit
	}()

	// Set a small limit to test chunking
	awsprovider.InstanceStandByLimit = 2

	// Create instance IDs that exceed the limit
	instanceIDs := []string{"i-1", "i-2", "i-3", "i-4", "i-5"}

	// Mock ASG client
	mockClient := &MockAutoscalingGroup{}
	rollupCtx.Auth.AmazonClientSet.AsgClient = mockClient
	rollupCtx.RollingUpgrade.Spec.AsgName = "test-asg"

	err := rollupCtx.SetBatchStandBy(instanceIDs)

	// Should handle chunking without error
	if err != nil {
		t.Errorf("unexpected error with chunked standby: %v", err)
	}
}

// Test drift detection with no launch configuration or template
func TestIsInstanceDriftedWithNoLaunchSpec(t *testing.T) {
	reconciler := createRollingUpgradeReconciler(t)
	rollupCtx := createRollingUpgradeContext(reconciler)

	// Create ASG with no launch config or template (edge case)
	rollupCtx.Cloud.ScalingGroups = []types.AutoScalingGroup{
		{
			AutoScalingGroupName: aws.String("test-asg"),
			// No LaunchConfigurationName or LaunchTemplate
		},
	}
	rollupCtx.RollingUpgrade.Spec.AsgName = "test-asg"

	// Instance with launch config - based on the actual logic, this is NOT drifted
	// because the ASG has no launch spec to compare against
	instance := &types.Instance{
		InstanceId:              aws.String("i-123"),
		LaunchConfigurationName: aws.String("some-config"),
		LifecycleState:          types.LifecycleStateInService,
	}

	isDrifted := rollupCtx.IsInstanceDrifted(instance)

	// The actual business logic returns false when ASG has no launch spec
	// This is the current behavior - instances are only drifted when there's a mismatch
	if isDrifted {
		t.Error("expected instance to not be drifted when ASG has no launch spec to compare against")
	}
}

// New: ensure UniformAcrossAzUpdateStrategy performs round-robin across AZs
func TestSelectTargetsUniformAcrossAzOrdering(t *testing.T) {
	reconciler := createRollingUpgradeReconciler(t)
	rollupCtx := createRollingUpgradeContext(reconciler)
	rollupCtx.Cloud.ScalingGroups = []types.AutoScalingGroup{
		{
			AutoScalingGroupName:    aws.String("asg-uni"),
			LaunchConfigurationName: aws.String("lc"),
			DesiredCapacity:         aws.Int32(6),
			Instances: []types.Instance{
				{InstanceId: aws.String("i-a1"), AvailabilityZone: aws.String("az-a"), LifecycleState: types.LifecycleStateInService},
				{InstanceId: aws.String("i-b1"), AvailabilityZone: aws.String("az-b"), LifecycleState: types.LifecycleStateInService},
				{InstanceId: aws.String("i-c1"), AvailabilityZone: aws.String("az-c"), LifecycleState: types.LifecycleStateInService},
				{InstanceId: aws.String("i-a2"), AvailabilityZone: aws.String("az-a"), LifecycleState: types.LifecycleStateInService},
				{InstanceId: aws.String("i-b2"), AvailabilityZone: aws.String("az-b"), LifecycleState: types.LifecycleStateInService},
				{InstanceId: aws.String("i-c2"), AvailabilityZone: aws.String("az-c"), LifecycleState: types.LifecycleStateInService},
			},
		},
	}
	rollupCtx.RollingUpgrade.Spec.AsgName = "asg-uni"
	rollupCtx.RollingUpgrade.Spec.Strategy.Type = v1alpha1.UniformAcrossAzUpdateStrategy
	rollupCtx.RollingUpgrade.Spec.Strategy.MaxUnavailable = intstr.IntOrString{StrVal: "100%", Type: 1}
	// Provide EC2 instances without the in-progress tag so DescribeInstancesWithoutTagValue returns them
	mockEC2 := &MockEC2{
		Instances: []ec2types.Instance{
			{InstanceId: aws.String("i-a1")},
			{InstanceId: aws.String("i-a2")},
			{InstanceId: aws.String("i-b1")},
			{InstanceId: aws.String("i-b2")},
			{InstanceId: aws.String("i-c1")},
			{InstanceId: aws.String("i-c2")},
		},
	}
	rollupCtx.Auth.AmazonClientSet.Ec2Client = mockEC2
	rollupCtx.Cloud.AmazonClientSet.Ec2Client = mockEC2

	targets := rollupCtx.SelectTargets(&rollupCtx.Cloud.ScalingGroups[0], []string{})
	got := awsprovider.GetInstanceIDsFromPointers(targets)
	if len(got) != 6 {
		t.Fatalf("expected 6 targets, got %d: %v", len(got), got)
	}
	azById := map[string]string{
		"i-a1": "az-a", "i-a2": "az-a",
		"i-b1": "az-b", "i-b2": "az-b",
		"i-c1": "az-c", "i-c2": "az-c",
	}
	// membership check
	expectedSet := map[string]bool{"i-a1": true, "i-a2": true, "i-b1": true, "i-b2": true, "i-c1": true, "i-c2": true}
	for _, id := range got {
		if !expectedSet[id] {
			t.Fatalf("unexpected id in selection: %s", id)
		}
	}
	// per-AZ counts are balanced
	counts := map[string]int{}
	for _, id := range got {
		counts[azById[id]]++
	}
	if counts["az-a"] != 2 || counts["az-b"] != 2 || counts["az-c"] != 2 {
		t.Fatalf("expected two selections per AZ, got: %v", counts)
	}
}

// New: CalculateMaxUnavailable edge cases
func TestCalculateMaxUnavailableEdges(t *testing.T) {
	cases := []struct {
		batch intstr.IntOrString
		total int
		want  int
	}{
		{intstr.FromString("50%"), 7, 4},
		{intstr.FromString("10"), 5, 5},
		{intstr.FromInt(0), 3, 1},
		{intstr.FromInt(2), 10, 2},
	}
	for _, c := range cases {
		got := CalculateMaxUnavailable(c.batch, c.total)
		if got != c.want {
			t.Errorf("CalculateMaxUnavailable(%v,%d)=%d, want %d", c.batch, c.total, got, c.want)
		}
	}
}

// New: IsInstanceDrifted short-circuits for terminating states
func TestIsInstanceDriftedTerminatingShortCircuit(t *testing.T) {
	reconciler := createRollingUpgradeReconciler(t)
	rollupCtx := createRollingUpgradeContext(reconciler)
	rollupCtx.Cloud.ScalingGroups = createASGs()
	rollupCtx.RollingUpgrade.Spec.AsgName = "mock-asg-1"
	inst := &types.Instance{InstanceId: aws.String("i-x"), LifecycleState: types.LifecycleStateTerminating}
	if rollupCtx.IsInstanceDrifted(inst) {
		t.Errorf("terminating instance should not be considered drifted")
=======
// Test the early cordoning functionality with Kubernetes annotations
func TestCordonUncordonAllNodesWithAnnotations(t *testing.T) {
	// This test focuses on the annotation logic
	reconciler := createRollingUpgradeReconciler(t)
	rollupCtx := createRollingUpgradeContext(reconciler)

	// Test the annotation constants are defined
	if EarlyCordonAnnotationKey != "rollingupgrade.keikoproj.io/early-cordoned-by" {
		t.Errorf("Expected annotation key 'rollingupgrade.keikoproj.io/early-cordoned-by', got '%s'", EarlyCordonAnnotationKey)
	}

	if EarlyCordonAnnotationValue != "upgrade-manager" {
		t.Errorf("Expected annotation value 'upgrade-manager', got '%s'", EarlyCordonAnnotationValue)
	}

	// Test function call
	ok, err := rollupCtx.CordonUncordonAllNodes(true)
	if err == nil && !ok {
		t.Errorf("Expected function to handle empty scaling group gracefully")
	}
}

// Test the cordonAndAnnotateNode helper function
func TestCordonAndAnnotateNode(t *testing.T) {
	var tests = []struct {
		TestDescription string
		Reconciler      *RollingUpgradeReconciler
		NodeName        string
		ExpectError     bool
	}{
		{
			"Test cordoning and annotating a valid node",
			createRollingUpgradeReconciler(t),
			"mock-node-1",
			false,
		},
		{
			"Test cordoning a non-existent node",
			createRollingUpgradeReconciler(t),
			"non-existent-node",
			true,
		},
	}

	for _, test := range tests {
		rollupCtx := createRollingUpgradeContext(test.Reconciler)
		node := createNode(test.NodeName)

		err := rollupCtx.cordonAndAnnotateNode(node)

		if test.ExpectError && err == nil {
			t.Errorf("Test '%s' expected error but got none", test.TestDescription)
			continue
		}
		if !test.ExpectError && err != nil {
			t.Errorf("Test '%s' unexpected error: %v", test.TestDescription, err)
			continue
		}

		if !test.ExpectError {
			// Verify node is cordoned
			if !node.Spec.Unschedulable {
				t.Errorf("Test '%s': node should be cordoned", test.TestDescription)
			}

			// Verify node has our annotation (check the updated node from fake client)
			updatedNode, err := rollupCtx.Auth.Kubernetes.CoreV1().Nodes().Get(context.Background(), test.NodeName, metav1.GetOptions{})
			if err == nil && updatedNode.Annotations != nil {
				if updatedNode.Annotations[EarlyCordonAnnotationKey] != EarlyCordonAnnotationValue {
					t.Errorf("Test '%s': node missing upgrade-manager annotation", test.TestDescription)
				}
			}
		}
	}
}

// Test the uncordonAndRemoveAnnotation helper function
func TestUncordonAndRemoveAnnotation(t *testing.T) {
	var tests = []struct {
		TestDescription string
		Reconciler      *RollingUpgradeReconciler
		NodeName        string
		ExpectError     bool
	}{
		{
			"Test uncordoning and removing annotation from valid node",
			createRollingUpgradeReconciler(t),
			"mock-node-1", // This node exists in the fake client
			false,
		},
	}

	for _, test := range tests {
		rollupCtx := createRollingUpgradeContext(test.Reconciler)

		// Get the existing node and add our annotation
		node, err := rollupCtx.Auth.Kubernetes.CoreV1().Nodes().Get(context.Background(), test.NodeName, metav1.GetOptions{})
		if err != nil {
			t.Errorf("Test '%s': failed to get node for setup: %v", test.TestDescription, err)
			continue
		}

		// Add our annotation and cordon the node
		if node.Annotations == nil {
			node.Annotations = make(map[string]string)
		}
		node.Annotations[EarlyCordonAnnotationKey] = EarlyCordonAnnotationValue
		node.Spec.Unschedulable = true

		// Update the node in the fake client
		_, err = rollupCtx.Auth.Kubernetes.CoreV1().Nodes().Update(context.Background(), node, metav1.UpdateOptions{})
		if err != nil {
			t.Errorf("Test '%s': failed to update node for setup: %v", test.TestDescription, err)
			continue
		}

		// Now we test the uncordonAndRemoveAnnotation function
		err = rollupCtx.uncordonAndRemoveAnnotation(node)

		if test.ExpectError && err == nil {
			t.Errorf("Test '%s' expected error but got none", test.TestDescription)
			continue
		}
		if !test.ExpectError && err != nil {
			t.Errorf("Test '%s' unexpected error: %v", test.TestDescription, err)
			continue
		}

		if !test.ExpectError {
			// Verify annotation is removed and node is uncordoned
			updatedNode, err := rollupCtx.Auth.Kubernetes.CoreV1().Nodes().Get(context.Background(), test.NodeName, metav1.GetOptions{})
			if err != nil {
				t.Errorf("Test '%s': failed to get updated node: %v", test.TestDescription, err)
				continue
			}

			// Check if node is uncordoned
			if updatedNode.Spec.Unschedulable {
				t.Errorf("Test '%s': node should be uncordoned", test.TestDescription)
			}

			// Check if annotation is removed
			if updatedNode.Annotations != nil && updatedNode.Annotations[EarlyCordonAnnotationKey] == EarlyCordonAnnotationValue {
				t.Errorf("Test '%s': upgrade-manager annotation should be removed", test.TestDescription)
			}
		}
>>>>>>> 38a2220d
	}
}<|MERGE_RESOLUTION|>--- conflicted
+++ resolved
@@ -784,7 +784,6 @@
 	}
 }
 
-<<<<<<< HEAD
 // Test edge cases in instance lifecycle state filtering
 func TestSelectTargetsWithTerminatingInstances(t *testing.T) {
 	reconciler := createRollingUpgradeReconciler(t)
@@ -1190,6 +1189,82 @@
 	}
 }
 
+// Test the early cordoning functionality with Kubernetes annotations
+func TestCordonUncordonAllNodesWithAnnotations(t *testing.T) {
+	// This test focuses on the annotation logic
+	reconciler := createRollingUpgradeReconciler(t)
+	rollupCtx := createRollingUpgradeContext(reconciler)
+
+	// Test the annotation constants are defined
+	if EarlyCordonAnnotationKey != "rollingupgrade.keikoproj.io/early-cordoned-by" {
+		t.Errorf("Expected annotation key 'rollingupgrade.keikoproj.io/early-cordoned-by', got '%s'", EarlyCordonAnnotationKey)
+	}
+
+	if EarlyCordonAnnotationValue != "upgrade-manager" {
+		t.Errorf("Expected annotation value 'upgrade-manager', got '%s'", EarlyCordonAnnotationValue)
+	}
+
+	// Test function call
+	ok, err := rollupCtx.CordonUncordonAllNodes(true)
+	if err == nil && !ok {
+		t.Errorf("Expected function to handle empty scaling group gracefully")
+	}
+}
+
+// Test the cordonAndAnnotateNode helper function
+func TestCordonAndAnnotateNode(t *testing.T) {
+	var tests = []struct {
+		TestDescription string
+		Reconciler      *RollingUpgradeReconciler
+		NodeName        string
+		ExpectError     bool
+	}{
+		{
+			"Test cordoning and annotating a valid node",
+			createRollingUpgradeReconciler(t),
+			"mock-node-1",
+			false,
+		},
+		{
+			"Test cordoning a non-existent node",
+			createRollingUpgradeReconciler(t),
+			"non-existent-node",
+			true,
+		},
+	}
+
+	for _, test := range tests {
+		rollupCtx := createRollingUpgradeContext(test.Reconciler)
+		node := createNode(test.NodeName)
+
+		err := rollupCtx.cordonAndAnnotateNode(node)
+
+		if test.ExpectError && err == nil {
+			t.Errorf("Test '%s' expected error but got none", test.TestDescription)
+			continue
+		}
+		if !test.ExpectError && err != nil {
+			t.Errorf("Test '%s' unexpected error: %v", test.TestDescription, err)
+			continue
+		}
+
+		if !test.ExpectError {
+			// Verify node is cordoned
+			if !node.Spec.Unschedulable {
+				t.Errorf("Test '%s': node should be cordoned", test.TestDescription)
+			}
+
+			// Verify node has our annotation (check the updated node from fake client)
+			updatedNode, err := rollupCtx.Auth.Kubernetes.CoreV1().Nodes().Get(context.Background(), test.NodeName, metav1.GetOptions{})
+			if err == nil && updatedNode.Annotations != nil {
+				if updatedNode.Annotations[EarlyCordonAnnotationKey] != EarlyCordonAnnotationValue {
+					t.Errorf("Test '%s': node missing upgrade-manager annotation", test.TestDescription)
+				}
+			}
+		}
+	}
+}
+
 // New: IsInstanceDrifted short-circuits for terminating states
 func TestIsInstanceDriftedTerminatingShortCircuit(t *testing.T) {
 	reconciler := createRollingUpgradeReconciler(t)
@@ -1199,80 +1274,6 @@
 	inst := &types.Instance{InstanceId: aws.String("i-x"), LifecycleState: types.LifecycleStateTerminating}
 	if rollupCtx.IsInstanceDrifted(inst) {
 		t.Errorf("terminating instance should not be considered drifted")
-=======
-// Test the early cordoning functionality with Kubernetes annotations
-func TestCordonUncordonAllNodesWithAnnotations(t *testing.T) {
-	// This test focuses on the annotation logic
-	reconciler := createRollingUpgradeReconciler(t)
-	rollupCtx := createRollingUpgradeContext(reconciler)
-
-	// Test the annotation constants are defined
-	if EarlyCordonAnnotationKey != "rollingupgrade.keikoproj.io/early-cordoned-by" {
-		t.Errorf("Expected annotation key 'rollingupgrade.keikoproj.io/early-cordoned-by', got '%s'", EarlyCordonAnnotationKey)
-	}
-
-	if EarlyCordonAnnotationValue != "upgrade-manager" {
-		t.Errorf("Expected annotation value 'upgrade-manager', got '%s'", EarlyCordonAnnotationValue)
-	}
-
-	// Test function call
-	ok, err := rollupCtx.CordonUncordonAllNodes(true)
-	if err == nil && !ok {
-		t.Errorf("Expected function to handle empty scaling group gracefully")
-	}
-}
-
-// Test the cordonAndAnnotateNode helper function
-func TestCordonAndAnnotateNode(t *testing.T) {
-	var tests = []struct {
-		TestDescription string
-		Reconciler      *RollingUpgradeReconciler
-		NodeName        string
-		ExpectError     bool
-	}{
-		{
-			"Test cordoning and annotating a valid node",
-			createRollingUpgradeReconciler(t),
-			"mock-node-1",
-			false,
-		},
-		{
-			"Test cordoning a non-existent node",
-			createRollingUpgradeReconciler(t),
-			"non-existent-node",
-			true,
-		},
-	}
-
-	for _, test := range tests {
-		rollupCtx := createRollingUpgradeContext(test.Reconciler)
-		node := createNode(test.NodeName)
-
-		err := rollupCtx.cordonAndAnnotateNode(node)
-
-		if test.ExpectError && err == nil {
-			t.Errorf("Test '%s' expected error but got none", test.TestDescription)
-			continue
-		}
-		if !test.ExpectError && err != nil {
-			t.Errorf("Test '%s' unexpected error: %v", test.TestDescription, err)
-			continue
-		}
-
-		if !test.ExpectError {
-			// Verify node is cordoned
-			if !node.Spec.Unschedulable {
-				t.Errorf("Test '%s': node should be cordoned", test.TestDescription)
-			}
-
-			// Verify node has our annotation (check the updated node from fake client)
-			updatedNode, err := rollupCtx.Auth.Kubernetes.CoreV1().Nodes().Get(context.Background(), test.NodeName, metav1.GetOptions{})
-			if err == nil && updatedNode.Annotations != nil {
-				if updatedNode.Annotations[EarlyCordonAnnotationKey] != EarlyCordonAnnotationValue {
-					t.Errorf("Test '%s': node missing upgrade-manager annotation", test.TestDescription)
-				}
-			}
-		}
 	}
 }
 
@@ -1346,6 +1347,5 @@
 				t.Errorf("Test '%s': upgrade-manager annotation should be removed", test.TestDescription)
 			}
 		}
->>>>>>> 38a2220d
 	}
 }