--- conflicted
+++ resolved
@@ -64,13 +64,9 @@
 		lastDrainTime       = r.RollingUpgrade.LastNodeDrainTime()
 		drainInterval       = r.RollingUpgrade.PostDrainDelaySeconds()
 	)
-<<<<<<< HEAD
+  
 	r.RollingUpgrade.SetCurrentStatus(v1alpha1.StatusRunning)
 	common.SetRollupInitOrRunningStatus(r.RollingUpgrade.Name)
-=======
-	rollingUpgrade.SetCurrentStatus(v1alpha1.StatusRunning)
-	common.SetMetricRollupInitOrRunning(rollingUpgrade.Name)
->>>>>>> b8d0e729
 
 	// set status start time
 	if r.RollingUpgrade.StartTime() == "" {
@@ -102,11 +98,7 @@
 	if !r.IsScalingGroupDrifted() {
 		r.RollingUpgrade.SetCurrentStatus(v1alpha1.StatusComplete)
 		// Set prometheus metric cr_status_completed
-<<<<<<< HEAD
 		common.SetRollupCompletedStatus(r.RollingUpgrade.Name)
-=======
-		common.SetMetricRollupCompleted(rollingUpgrade.Name)
->>>>>>> b8d0e729
 		return nil
 	}
 
