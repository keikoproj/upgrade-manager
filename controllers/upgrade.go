/*
Copyright 2021 Intuit Inc.

Licensed under the Apache License, Version 2.0 (the "License");
you may not use this file except in compliance with the License.
You may obtain a copy of the License at

    http://www.apache.org/licenses/LICENSE-2.0

Unless required by applicable law or agreed to in writing, software
distributed under the License is distributed on an "AS IS" BASIS,
WITHOUT WARRANTIES OR CONDITIONS OF ANY KIND, either express or implied.
See the License for the specific language governing permissions and
limitations under the License.
*/

package controllers

import (
	"reflect"
	"strings"
	"sync"
	"time"

	"github.com/aws/aws-sdk-go/aws"
	"github.com/aws/aws-sdk-go/service/autoscaling"
	"github.com/go-logr/logr"
	"github.com/keikoproj/upgrade-manager/api/v1alpha1"
	"github.com/keikoproj/upgrade-manager/controllers/common"
	awsprovider "github.com/keikoproj/upgrade-manager/controllers/providers/aws"
	kubeprovider "github.com/keikoproj/upgrade-manager/controllers/providers/kubernetes"
	"github.com/pkg/errors"
	corev1 "k8s.io/api/core/v1"
	metav1 "k8s.io/apimachinery/pkg/apis/meta/v1"
	"k8s.io/apimachinery/pkg/util/intstr"
)

var (
	//DefaultWaitGroupTimeout is the timeout value for DrainGroup
	DefaultWaitGroupTimeout = time.Second * 5
)

// DrainManager holds the information to perform drain operation in parallel.
type DrainManager struct {
	DrainErrors chan error      `json:"-"`
	DrainGroup  *sync.WaitGroup `json:"-"`
}

type RollingUpgradeContext struct {
	logr.Logger
	ScriptRunner     ScriptRunner
	Auth             *RollingUpgradeAuthenticator
	Cloud            *DiscoveredState
	DrainGroupMapper sync.Map
	DrainErrorMapper sync.Map
	RollingUpgrade   *v1alpha1.RollingUpgrade
}

// TODO: main node rotation logic
func (r *RollingUpgradeContext) RotateNodes() error {
	var (
		lastTerminationTime = r.RollingUpgrade.LastNodeTerminationTime()
		nodeInterval        = r.RollingUpgrade.NodeIntervalSeconds()
		lastDrainTime       = r.RollingUpgrade.LastNodeDrainTime()
		drainInterval       = r.RollingUpgrade.PostDrainDelaySeconds()
	)
	r.RollingUpgrade.SetCurrentStatus(v1alpha1.StatusRunning)
	common.SetMetricRollupInitOrRunning(r.RollingUpgrade.Name)

	// set status start time
	if r.RollingUpgrade.StartTime() == "" {
		r.RollingUpgrade.SetStartTime(time.Now().Format(time.RFC3339))
	}

	if !lastTerminationTime.IsZero() || !lastDrainTime.IsZero() {

		// Check if we are still waiting on a termination delay
		if time.Since(lastTerminationTime.Time).Seconds() < float64(nodeInterval) {
			r.Info("reconcile requeue due to termination interval wait", "name", r.RollingUpgrade.NamespacedName())
			return nil
		}

		// Check if we are still waiting on a drain delay
		if time.Since(lastDrainTime.Time).Seconds() < float64(drainInterval) {
			r.Info("reconcile requeue due to drain interval wait", "name", r.RollingUpgrade.NamespacedName())
			return nil
		}
	}

	var (
		scalingGroup = awsprovider.SelectScalingGroup(r.RollingUpgrade.ScalingGroupName(), r.Cloud.ScalingGroups)
	)

	r.RollingUpgrade.SetTotalNodes(len(scalingGroup.Instances))

	// check if all instances are rotated.
	if !r.IsScalingGroupDrifted() {
		r.RollingUpgrade.SetCurrentStatus(v1alpha1.StatusComplete)
		// Set prometheus metric cr_status_completed
		common.SetMetricRollupCompleted(r.RollingUpgrade.Name)
		return nil
	}

	rotationTargets := r.SelectTargets(scalingGroup)
	if ok, err := r.ReplaceNodeBatch(rotationTargets); !ok {
		return err
	}

	return nil
}

func (r *RollingUpgradeContext) ReplaceNodeBatch(batch []*autoscaling.Instance) (bool, error) {
	var (
		mode         = r.RollingUpgrade.StrategyMode()
		drainManager = &DrainManager{}
	)

	r.Info("rotating batch", "instances", awsprovider.GetInstanceIDs(batch), "name", r.RollingUpgrade.NamespacedName())

	// load the appropriate waitGroup and Error channel for the DrainManager from reconciler object
	drainGroup, _ := r.DrainGroupMapper.LoadOrStore(r.RollingUpgrade.NamespacedName(), &sync.WaitGroup{})
	drainErrs, _ := r.DrainErrorMapper.LoadOrStore(r.RollingUpgrade.NamespacedName(), make(chan error))
	drainManager = &DrainManager{
		DrainErrors: drainErrs.(chan error),
		DrainGroup:  drainGroup.(*sync.WaitGroup),
	}

	//A map to retain the steps for multiple nodes
	nodeSteps := make(map[string][]v1alpha1.NodeStepDuration)
	mutex := &sync.Mutex{}

	inProcessingNodes := make(map[string]*v1alpha1.NodeInProcessing)

	switch mode {
	case v1alpha1.UpdateStrategyModeEager:
		for _, target := range batch {
			var (
				instanceID = aws.StringValue(target.InstanceId)
				node       = kubeprovider.SelectNodeByInstanceID(instanceID, r.Cloud.ClusterNodes)
				nodeName   = node.GetName()
			)
			//Add statistics
<<<<<<< HEAD
			rollingUpgrade.Status.NodeStep(inProcessingNodes, nodeSteps, rollingUpgrade.Spec.AsgName, nodeName, v1alpha1.NodeRotationKickoff, mutex)
=======
			r.RollingUpgrade.Status.NodeStep(inProcessingNodes, nodeSteps, r.RollingUpgrade.Spec.AsgName, nodeName, v1alpha1.NodeRotationKickoff)
>>>>>>> b659e0f6

			// Add in-progress tag
			if err := r.Auth.TagEC2instance(instanceID, instanceStateTagKey, inProgressTagValue); err != nil {
				r.Error(err, "failed to set instance tag", "name", r.RollingUpgrade.NamespacedName(), "instance", instanceID)
				return false, err
			}

			// Standby
			if aws.StringValue(target.LifecycleState) == autoscaling.LifecycleStateInService {
				r.Info("setting instance to stand-by", "instance", instanceID, "name", r.RollingUpgrade.NamespacedName())
				if err := r.Auth.SetInstanceStandBy(target, r.RollingUpgrade.Spec.AsgName); err != nil {
					// failure to set instance to standby are retryable
					r.Info("failed to set instance to stand-by", "instance", instanceID, "message", err.Error(), "name", r.RollingUpgrade.NamespacedName())
					return true, nil
				}
			}

			// Turns onto desired nodes
<<<<<<< HEAD
			rollingUpgrade.Status.NodeStep(inProcessingNodes, nodeSteps, rollingUpgrade.Spec.AsgName, nodeName, v1alpha1.NodeRotationDesiredNodeReady, mutex)
=======
			r.RollingUpgrade.Status.NodeStep(inProcessingNodes, nodeSteps, r.RollingUpgrade.Spec.AsgName, nodeName, v1alpha1.NodeRotationDesiredNodeReady)
>>>>>>> b659e0f6

			// Wait for desired nodes
			r.Info("waiting for desired nodes", "name", r.RollingUpgrade.NamespacedName())
			if !r.DesiredNodesReady() {
				r.Info("new node is yet to join the cluster", "name", r.RollingUpgrade.NamespacedName())
				return true, nil
			}
		}

	case v1alpha1.UpdateStrategyModeLazy:
		for _, target := range batch {
			var (
				instanceID = aws.StringValue(target.InstanceId)
				node       = kubeprovider.SelectNodeByInstanceID(instanceID, r.Cloud.ClusterNodes)
				nodeName   = node.GetName()
			)
			//Add statistics
<<<<<<< HEAD
			rollingUpgrade.Status.NodeStep(inProcessingNodes, nodeSteps, rollingUpgrade.Spec.AsgName, nodeName, v1alpha1.NodeRotationKickoff, mutex)
=======
			r.RollingUpgrade.Status.NodeStep(inProcessingNodes, nodeSteps, r.RollingUpgrade.Spec.AsgName, nodeName, v1alpha1.NodeRotationKickoff)
>>>>>>> b659e0f6

			// Add in-progress tag
			if err := r.Auth.TagEC2instance(instanceID, instanceStateTagKey, inProgressTagValue); err != nil {
				r.Error(err, "failed to set instance tag", "name", r.RollingUpgrade.NamespacedName(), "instance", instanceID)
				return false, err
			}
		}
	}

	if reflect.DeepEqual(drainManager.DrainGroup, &sync.WaitGroup{}) {
		for _, target := range batch {
			var (
				instanceID   = aws.StringValue(target.InstanceId)
				node         = kubeprovider.SelectNodeByInstanceID(instanceID, r.Cloud.ClusterNodes)
				nodeName     = node.GetName()
				scriptTarget = ScriptTarget{
					InstanceID:    instanceID,
					NodeName:      nodeName,
					UpgradeObject: r.RollingUpgrade,
				}
			)
			drainManager.DrainGroup.Add(1)

			go func() {
				defer drainManager.DrainGroup.Done()

				// Turns onto PreDrain script
<<<<<<< HEAD
				rollingUpgrade.Status.NodeStep(inProcessingNodes, nodeSteps, rollingUpgrade.Spec.AsgName, nodeName, v1alpha1.NodeRotationPredrainScript, mutex)
=======
				r.RollingUpgrade.Status.NodeStep(inProcessingNodes, nodeSteps, r.RollingUpgrade.Spec.AsgName, nodeName, v1alpha1.NodeRotationPredrainScript)
>>>>>>> b659e0f6

				// Predrain script
				if err := r.ScriptRunner.PreDrain(scriptTarget); err != nil {
					drainManager.DrainErrors <- errors.Errorf("PreDrain failed: instanceID - %v, %v", instanceID, err.Error())
				}

				// Issue drain concurrently - set lastDrainTime
				if node := kubeprovider.SelectNodeByInstanceID(instanceID, r.Cloud.ClusterNodes); !reflect.DeepEqual(node, corev1.Node{}) {
					r.Info("draining the node", "instance", instanceID, "node name", node.Name, "name", r.RollingUpgrade.NamespacedName())

					// Turns onto NodeRotationDrain
<<<<<<< HEAD
					rollingUpgrade.Status.NodeStep(inProcessingNodes, nodeSteps, rollingUpgrade.Spec.AsgName, nodeName, v1alpha1.NodeRotationDrain, mutex)
=======
					r.RollingUpgrade.Status.NodeStep(inProcessingNodes, nodeSteps, r.RollingUpgrade.Spec.AsgName, nodeName, v1alpha1.NodeRotationDrain)
>>>>>>> b659e0f6

					if err := r.Auth.DrainNode(&node, time.Duration(r.RollingUpgrade.PostDrainDelaySeconds()), r.RollingUpgrade.DrainTimeout(), r.Auth.Kubernetes); err != nil {
						drainManager.DrainErrors <- errors.Errorf("DrainNode failed: instanceID - %v, %v", instanceID, err.Error())
					}
				}

				// Turns onto NodeRotationPostdrainScript
<<<<<<< HEAD
				rollingUpgrade.Status.NodeStep(inProcessingNodes, nodeSteps, rollingUpgrade.Spec.AsgName, nodeName, v1alpha1.NodeRotationPostdrainScript, mutex)
=======
				r.RollingUpgrade.Status.NodeStep(inProcessingNodes, nodeSteps, r.RollingUpgrade.Spec.AsgName, nodeName, v1alpha1.NodeRotationPostdrainScript)
>>>>>>> b659e0f6

				// post drain script
				if err := r.ScriptRunner.PostDrain(scriptTarget); err != nil {
					drainManager.DrainErrors <- errors.Errorf("PostDrain failed: instanceID - %v, %v", instanceID, err.Error())
				}

				// Turns onto NodeRotationPostWait
<<<<<<< HEAD
				rollingUpgrade.Status.NodeStep(inProcessingNodes, nodeSteps, rollingUpgrade.Spec.AsgName, nodeName, v1alpha1.NodeRotationPostWait, mutex)
=======
				r.RollingUpgrade.Status.NodeStep(inProcessingNodes, nodeSteps, r.RollingUpgrade.Spec.AsgName, nodeName, v1alpha1.NodeRotationPostWait)
>>>>>>> b659e0f6

				// Post Wait Script
				if err := r.ScriptRunner.PostWait(scriptTarget); err != nil {
					drainManager.DrainErrors <- errors.Errorf("PostWait failed: instanceID - %v, %v", instanceID, err.Error())
				}
			}()
		}
	}

	timeout := make(chan struct{})
	go func() {
		defer close(timeout)
		drainManager.DrainGroup.Wait()
	}()

	select {
	case err := <-drainManager.DrainErrors:
		r.RollingUpgrade.Status.UpdateStatistics(nodeSteps)
		r.RollingUpgrade.Status.UpdateLastBatchNodes(inProcessingNodes)

		r.Error(err, "failed to rotate the node", "name", r.RollingUpgrade.NamespacedName())
		return false, err

	case <-timeout:
		// goroutines completed, terminate and requeue
		r.RollingUpgrade.SetLastNodeDrainTime(metav1.Time{Time: time.Now()})
		r.Info("instances drained successfully, terminating", "name", r.RollingUpgrade.NamespacedName())
		for _, target := range batch {
			var (
				instanceID   = aws.StringValue(target.InstanceId)
				node         = kubeprovider.SelectNodeByInstanceID(instanceID, r.Cloud.ClusterNodes)
				nodeName     = node.GetName()
				scriptTarget = ScriptTarget{
					InstanceID:    instanceID,
					NodeName:      nodeName,
					UpgradeObject: r.RollingUpgrade,
				}
			)

			// Turns onto NodeRotationTerminate
<<<<<<< HEAD
			rollingUpgrade.Status.NodeStep(inProcessingNodes, nodeSteps, rollingUpgrade.Spec.AsgName, nodeName, v1alpha1.NodeRotationTerminate, mutex)
=======
			r.RollingUpgrade.Status.NodeStep(inProcessingNodes, nodeSteps, r.RollingUpgrade.Spec.AsgName, nodeName, v1alpha1.NodeRotationTerminate)
>>>>>>> b659e0f6

			// Terminate - set lastTerminateTime
			r.Info("terminating instance", "instance", instanceID, "name", r.RollingUpgrade.NamespacedName())

			if err := r.Auth.TerminateInstance(target); err != nil {
				// terminate failures are retryable
				r.Info("failed to terminate instance", "instance", instanceID, "message", err.Error(), "name", r.RollingUpgrade.NamespacedName())
				return true, nil
			}
			r.RollingUpgrade.SetLastNodeTerminationTime(metav1.Time{Time: time.Now()})

			// Turns onto NodeRotationTerminate
<<<<<<< HEAD
			rollingUpgrade.Status.NodeStep(inProcessingNodes, nodeSteps, rollingUpgrade.Spec.AsgName, nodeName, v1alpha1.NodeRotationPostTerminate, mutex)
=======
			r.RollingUpgrade.Status.NodeStep(inProcessingNodes, nodeSteps, r.RollingUpgrade.Spec.AsgName, nodeName, v1alpha1.NodeRotationPostTerminate)
>>>>>>> b659e0f6

			// Post Terminate Script
			if err := r.ScriptRunner.PostTerminate(scriptTarget); err != nil {
				return false, err
			}

			// Turns onto NodeRotationCompleted
<<<<<<< HEAD
			rollingUpgrade.Status.NodeStep(inProcessingNodes, nodeSteps, rollingUpgrade.Spec.AsgName, nodeName, v1alpha1.NodeRotationCompleted, mutex)
=======
			r.RollingUpgrade.Status.NodeStep(inProcessingNodes, nodeSteps, r.RollingUpgrade.Spec.AsgName, nodeName, v1alpha1.NodeRotationCompleted)
>>>>>>> b659e0f6
		}

		r.RollingUpgrade.Status.UpdateStatistics(nodeSteps)
		r.RollingUpgrade.Status.UpdateLastBatchNodes(inProcessingNodes)

	case <-time.After(DefaultWaitGroupTimeout):
		// goroutines timed out - requeue

		r.RollingUpgrade.Status.UpdateStatistics(nodeSteps)
		r.RollingUpgrade.Status.UpdateLastBatchNodes(inProcessingNodes)

		r.Info("instances are still draining", "name", r.RollingUpgrade.NamespacedName())
		return true, nil
	}
	return true, nil
}

func (r *RollingUpgradeContext) SelectTargets(scalingGroup *autoscaling.Group) []*autoscaling.Instance {
	var (
		batchSize  = r.RollingUpgrade.MaxUnavailable()
		totalNodes = len(scalingGroup.Instances)
		targets    = make([]*autoscaling.Instance, 0)
	)

	var unavailableInt int
	if batchSize.Type == intstr.String {
		unavailableInt, _ = intstr.GetValueFromIntOrPercent(&batchSize, totalNodes, true)
	} else {
		unavailableInt = batchSize.IntValue()
	}

	// first process all in progress instances
	for _, instance := range r.Cloud.InProgressInstances {
		if selectedInstance := awsprovider.SelectScalingGroupInstance(instance, scalingGroup); !reflect.DeepEqual(selectedInstance, &autoscaling.Instance{}) {
			targets = append(targets, selectedInstance)
		}
	}

	if len(targets) > 0 {
		if unavailableInt > len(targets) {
			unavailableInt = len(targets)
		}
		return targets[:unavailableInt]
	}

	// select via strategy if there are no in-progress instances
	if r.RollingUpgrade.UpdateStrategyType() == v1alpha1.RandomUpdateStrategy {
		for _, instance := range scalingGroup.Instances {
			if r.IsInstanceDrifted(instance) {
				targets = append(targets, instance)
			}
		}
		if unavailableInt > len(targets) {
			unavailableInt = len(targets)
		}
		return targets[:unavailableInt]

	} else if r.RollingUpgrade.UpdateStrategyType() == v1alpha1.UniformAcrossAzUpdateStrategy {
		for _, instance := range scalingGroup.Instances {
			if r.IsInstanceDrifted(instance) {
				targets = append(targets, instance)
			}
		}

		var AZtargets = make([]*autoscaling.Instance, 0)
		AZs := awsprovider.GetScalingAZs(targets)
		if len(AZs) == 0 {
			return AZtargets
		}
		for _, target := range targets {
			AZ := aws.StringValue(target.AvailabilityZone)
			if strings.EqualFold(AZ, AZs[0]) {
				AZtargets = append(AZtargets, target)
			}
		}
		if unavailableInt > len(AZtargets) {
			unavailableInt = len(AZtargets)
		}
		return AZtargets[:unavailableInt]
	}
	return targets
}

func (r *RollingUpgradeContext) IsInstanceDrifted(instance *autoscaling.Instance) bool {

	var (
		scalingGroupName = r.RollingUpgrade.ScalingGroupName()
		scalingGroup     = awsprovider.SelectScalingGroup(scalingGroupName, r.Cloud.ScalingGroups)
		instanceID       = aws.StringValue(instance.InstanceId)
	)

	// if an instance is in terminating state, ignore.
	if common.ContainsEqualFold(awsprovider.TerminatingInstanceStates, aws.StringValue(instance.LifecycleState)) {
		return false
	}
	// check if there is atleast one node that meets the force-referesh criteria
	if r.RollingUpgrade.IsForceRefresh() {
		var (
			node                = kubeprovider.SelectNodeByInstanceID(instanceID, r.Cloud.ClusterNodes)
			nodeCreationTime    = node.CreationTimestamp.Time
			upgradeCreationTime = r.RollingUpgrade.CreationTimestamp.Time
		)
		if nodeCreationTime.Before(upgradeCreationTime) {
			r.Info("rolling upgrade configured for forced refresh", "instance", instanceID, "name", r.RollingUpgrade.NamespacedName())
			return true
		}
	}

	if scalingGroup.LaunchConfigurationName != nil {
		if instance.LaunchConfigurationName == nil {
			r.Info("launch configuration name differs", "instance", instanceID, "name", r.RollingUpgrade.NamespacedName())
			return true
		}
		launchConfigName := aws.StringValue(scalingGroup.LaunchConfigurationName)
		instanceConfigName := aws.StringValue(instance.LaunchConfigurationName)
		if !strings.EqualFold(launchConfigName, instanceConfigName) {
			r.Info("launch configuration name differs", "instance", instanceID, "name", r.RollingUpgrade.NamespacedName())
			return true
		}
	} else if scalingGroup.LaunchTemplate != nil {
		if instance.LaunchTemplate == nil {
			r.Info("launch template name differs", "instance", instanceID, "name", r.RollingUpgrade.NamespacedName())
			return true
		}

		var (
			launchTemplateName      = aws.StringValue(scalingGroup.LaunchTemplate.LaunchTemplateName)
			instanceTemplateName    = aws.StringValue(instance.LaunchTemplate.LaunchTemplateName)
			instanceTemplateVersion = aws.StringValue(instance.LaunchTemplate.Version)
			templateVersion         = awsprovider.GetTemplateLatestVersion(r.Cloud.LaunchTemplates, launchTemplateName)
		)

		if !strings.EqualFold(launchTemplateName, instanceTemplateName) {
			r.Info("launch template name differs", "instance", instanceID, "name", r.RollingUpgrade.NamespacedName())
			return true
		} else if !strings.EqualFold(instanceTemplateVersion, templateVersion) {
			r.Info("launch template version differs", "instance", instanceID, "name", r.RollingUpgrade.NamespacedName())
			return true
		}

	} else if scalingGroup.MixedInstancesPolicy != nil {
		if instance.LaunchTemplate == nil {
			r.Info("launch template name differs", "instance", instanceID, "name", r.RollingUpgrade.NamespacedName())
			return true
		}

		var (
			launchTemplateName      = aws.StringValue(scalingGroup.MixedInstancesPolicy.LaunchTemplate.LaunchTemplateSpecification.LaunchTemplateName)
			instanceTemplateName    = aws.StringValue(instance.LaunchTemplate.LaunchTemplateName)
			instanceTemplateVersion = aws.StringValue(instance.LaunchTemplate.Version)
			templateVersion         = awsprovider.GetTemplateLatestVersion(r.Cloud.LaunchTemplates, launchTemplateName)
		)

		if !strings.EqualFold(launchTemplateName, instanceTemplateName) {
			r.Info("launch template name differs", "instance", instanceID, "name", r.RollingUpgrade.NamespacedName())
			return true
		} else if !strings.EqualFold(instanceTemplateVersion, templateVersion) {
			r.Info("launch template version differs", "instance", instanceID, "name", r.RollingUpgrade.NamespacedName())
			return true
		}
	}

	r.Info("node refresh not required", "name", r.RollingUpgrade.NamespacedName(), "instance", instanceID)
	return false
}

func (r *RollingUpgradeContext) IsScalingGroupDrifted() bool {
	r.Info("checking if rolling upgrade is completed", "name", r.RollingUpgrade.NamespacedName())

	scalingGroup := awsprovider.SelectScalingGroup(r.RollingUpgrade.ScalingGroupName(), r.Cloud.ScalingGroups)
	for _, instance := range scalingGroup.Instances {
		if r.IsInstanceDrifted(instance) {
			return true
		}
	}
	return false
}

func (r *RollingUpgradeContext) DesiredNodesReady() bool {
	var (
		scalingGroup     = awsprovider.SelectScalingGroup(r.RollingUpgrade.ScalingGroupName(), r.Cloud.ScalingGroups)
		desiredInstances = aws.Int64Value(scalingGroup.DesiredCapacity)
		readyNodes       = 0
	)

	// wait for desired instances
	inServiceInstances := awsprovider.GetInServiceInstances(scalingGroup)
	if len(inServiceInstances) != int(desiredInstances) {
		return false
	}

	// wait for desired nodes
	if r.Cloud.ClusterNodes != nil && !reflect.DeepEqual(r.Cloud.ClusterNodes, &corev1.NodeList{}) {
		for _, node := range r.Cloud.ClusterNodes.Items {
			instanceID := kubeprovider.GetNodeInstanceID(node)
			if common.ContainsEqualFold(inServiceInstances, instanceID) && kubeprovider.IsNodeReady(node) && kubeprovider.IsNodePassesReadinessGates(node, r.RollingUpgrade.Spec.ReadinessGates) {
				readyNodes++
			}
		}
	}
	if readyNodes != int(desiredInstances) {
		return false
	}

	return true
}<|MERGE_RESOLUTION|>--- conflicted
+++ resolved
@@ -54,6 +54,8 @@
 	DrainGroupMapper sync.Map
 	DrainErrorMapper sync.Map
 	RollingUpgrade   *v1alpha1.RollingUpgrade
+
+	metricsMutex *sync.Mutex
 }
 
 // TODO: main node rotation logic
@@ -109,6 +111,110 @@
 	return nil
 }
 
+// Update last batch nodes
+func (s *RollingUpgradeContext) UpdateLastBatchNodes(batchNodes map[string]*v1alpha1.NodeInProcessing) {
+	keys := make([]string, 0, len(batchNodes))
+	for k := range batchNodes {
+		keys = append(keys, k)
+	}
+	s.RollingUpgrade.Status.LastBatchNodes = keys
+}
+
+// Update Node Statistics
+func (s *RollingUpgradeContext) UpdateStatistics(nodeSteps map[string][]v1alpha1.NodeStepDuration) {
+	for _, v := range nodeSteps {
+		for _, step := range v {
+			s.AddNodeStepDuration(step)
+		}
+	}
+}
+
+// Add one step duration
+func (s *RollingUpgradeContext) ToStepDuration(groupName, nodeName string, stepName v1alpha1.RollingUpgradeStep, duration time.Duration) v1alpha1.NodeStepDuration {
+	//Add to system level statistics
+	common.AddStepDuration(groupName, string(stepName), duration)
+	return v1alpha1.NodeStepDuration{
+		GroupName: groupName,
+		NodeName:  nodeName,
+		StepName:  stepName,
+		Duration: metav1.Duration{
+			Duration: duration,
+		},
+	}
+}
+
+// Add one step duration
+func (s *RollingUpgradeContext) AddNodeStepDuration(nsd v1alpha1.NodeStepDuration) {
+	// if step exists, add count and sum, otherwise append
+	for _, s := range s.RollingUpgrade.Status.Statistics {
+		if s.StepName == nsd.StepName {
+			s.DurationSum = metav1.Duration{
+				Duration: s.DurationSum.Duration + nsd.Duration.Duration,
+			}
+			s.DurationCount += 1
+			return
+		}
+	}
+	s.RollingUpgrade.Status.Statistics = append(s.RollingUpgrade.Status.Statistics, &v1alpha1.RollingUpgradeStatistics{
+		StepName: nsd.StepName,
+		DurationSum: metav1.Duration{
+			Duration: nsd.Duration.Duration,
+		},
+		DurationCount: 1,
+	})
+}
+
+// Node turns onto step
+func (s *RollingUpgradeContext) NodeStep(InProcessingNodes map[string]*v1alpha1.NodeInProcessing,
+	nodeSteps map[string][]v1alpha1.NodeStepDuration, groupName, nodeName string, stepName v1alpha1.RollingUpgradeStep) {
+
+	var inProcessingNode *v1alpha1.NodeInProcessing
+	if n, ok := InProcessingNodes[nodeName]; !ok {
+		inProcessingNode = &v1alpha1.NodeInProcessing{
+			NodeName:         nodeName,
+			StepName:         stepName,
+			UpgradeStartTime: metav1.Now(),
+			StepStartTime:    metav1.Now(),
+		}
+		InProcessingNodes[nodeName] = inProcessingNode
+	} else {
+		inProcessingNode = n
+	}
+
+	inProcessingNode.StepEndTime = metav1.Now()
+	var duration = inProcessingNode.StepEndTime.Sub(inProcessingNode.StepStartTime.Time)
+	if stepName == v1alpha1.NodeRotationCompleted {
+		//Add overall and remove the node from in-processing map
+		var total = inProcessingNode.StepEndTime.Sub(inProcessingNode.UpgradeStartTime.Time)
+		duration1 := s.ToStepDuration(groupName, nodeName, inProcessingNode.StepName, duration)
+		duration2 := s.ToStepDuration(groupName, nodeName, v1alpha1.NodeRotationTotal, total)
+		s.addNodeStepDuration(nodeSteps, nodeName, duration1)
+		s.addNodeStepDuration(nodeSteps, nodeName, duration2)
+	} else if inProcessingNode.StepName != stepName { //Still same step
+		var oldOrder = v1alpha1.NodeRotationStepOrders[inProcessingNode.StepName]
+		var newOrder = v1alpha1.NodeRotationStepOrders[stepName]
+		if newOrder > oldOrder { //Make sure the steps running in order
+			stepDuration := s.ToStepDuration(groupName, nodeName, inProcessingNode.StepName, duration)
+			inProcessingNode.StepStartTime = metav1.Now()
+			inProcessingNode.StepName = stepName
+			s.addNodeStepDuration(nodeSteps, nodeName, stepDuration)
+		}
+	}
+}
+
+func (s *RollingUpgradeContext) addNodeStepDuration(steps map[string][]v1alpha1.NodeStepDuration, nodeName string, nsd v1alpha1.NodeStepDuration) {
+	s.metricsMutex.Lock()
+	if stepDuration, ok := steps[nodeName]; !ok {
+		steps[nodeName] = []v1alpha1.NodeStepDuration{
+			nsd,
+		}
+	} else {
+		stepDuration = append(stepDuration, nsd)
+		steps[nodeName] = stepDuration
+	}
+	s.metricsMutex.Unlock()
+}
+
 func (r *RollingUpgradeContext) ReplaceNodeBatch(batch []*autoscaling.Instance) (bool, error) {
 	var (
 		mode         = r.RollingUpgrade.StrategyMode()
@@ -127,7 +233,6 @@
 
 	//A map to retain the steps for multiple nodes
 	nodeSteps := make(map[string][]v1alpha1.NodeStepDuration)
-	mutex := &sync.Mutex{}
 
 	inProcessingNodes := make(map[string]*v1alpha1.NodeInProcessing)
 
@@ -140,11 +245,7 @@
 				nodeName   = node.GetName()
 			)
 			//Add statistics
-<<<<<<< HEAD
-			rollingUpgrade.Status.NodeStep(inProcessingNodes, nodeSteps, rollingUpgrade.Spec.AsgName, nodeName, v1alpha1.NodeRotationKickoff, mutex)
-=======
-			r.RollingUpgrade.Status.NodeStep(inProcessingNodes, nodeSteps, r.RollingUpgrade.Spec.AsgName, nodeName, v1alpha1.NodeRotationKickoff)
->>>>>>> b659e0f6
+			r.NodeStep(inProcessingNodes, nodeSteps, r.RollingUpgrade.Spec.AsgName, nodeName, v1alpha1.NodeRotationKickoff)
 
 			// Add in-progress tag
 			if err := r.Auth.TagEC2instance(instanceID, instanceStateTagKey, inProgressTagValue); err != nil {
@@ -163,11 +264,7 @@
 			}
 
 			// Turns onto desired nodes
-<<<<<<< HEAD
-			rollingUpgrade.Status.NodeStep(inProcessingNodes, nodeSteps, rollingUpgrade.Spec.AsgName, nodeName, v1alpha1.NodeRotationDesiredNodeReady, mutex)
-=======
-			r.RollingUpgrade.Status.NodeStep(inProcessingNodes, nodeSteps, r.RollingUpgrade.Spec.AsgName, nodeName, v1alpha1.NodeRotationDesiredNodeReady)
->>>>>>> b659e0f6
+			r.NodeStep(inProcessingNodes, nodeSteps, r.RollingUpgrade.Spec.AsgName, nodeName, v1alpha1.NodeRotationDesiredNodeReady)
 
 			// Wait for desired nodes
 			r.Info("waiting for desired nodes", "name", r.RollingUpgrade.NamespacedName())
@@ -185,11 +282,7 @@
 				nodeName   = node.GetName()
 			)
 			//Add statistics
-<<<<<<< HEAD
-			rollingUpgrade.Status.NodeStep(inProcessingNodes, nodeSteps, rollingUpgrade.Spec.AsgName, nodeName, v1alpha1.NodeRotationKickoff, mutex)
-=======
-			r.RollingUpgrade.Status.NodeStep(inProcessingNodes, nodeSteps, r.RollingUpgrade.Spec.AsgName, nodeName, v1alpha1.NodeRotationKickoff)
->>>>>>> b659e0f6
+			r.NodeStep(inProcessingNodes, nodeSteps, r.RollingUpgrade.Spec.AsgName, nodeName, v1alpha1.NodeRotationKickoff)
 
 			// Add in-progress tag
 			if err := r.Auth.TagEC2instance(instanceID, instanceStateTagKey, inProgressTagValue); err != nil {
@@ -217,11 +310,7 @@
 				defer drainManager.DrainGroup.Done()
 
 				// Turns onto PreDrain script
-<<<<<<< HEAD
-				rollingUpgrade.Status.NodeStep(inProcessingNodes, nodeSteps, rollingUpgrade.Spec.AsgName, nodeName, v1alpha1.NodeRotationPredrainScript, mutex)
-=======
-				r.RollingUpgrade.Status.NodeStep(inProcessingNodes, nodeSteps, r.RollingUpgrade.Spec.AsgName, nodeName, v1alpha1.NodeRotationPredrainScript)
->>>>>>> b659e0f6
+				r.NodeStep(inProcessingNodes, nodeSteps, r.RollingUpgrade.Spec.AsgName, nodeName, v1alpha1.NodeRotationPredrainScript)
 
 				// Predrain script
 				if err := r.ScriptRunner.PreDrain(scriptTarget); err != nil {
@@ -233,11 +322,7 @@
 					r.Info("draining the node", "instance", instanceID, "node name", node.Name, "name", r.RollingUpgrade.NamespacedName())
 
 					// Turns onto NodeRotationDrain
-<<<<<<< HEAD
-					rollingUpgrade.Status.NodeStep(inProcessingNodes, nodeSteps, rollingUpgrade.Spec.AsgName, nodeName, v1alpha1.NodeRotationDrain, mutex)
-=======
-					r.RollingUpgrade.Status.NodeStep(inProcessingNodes, nodeSteps, r.RollingUpgrade.Spec.AsgName, nodeName, v1alpha1.NodeRotationDrain)
->>>>>>> b659e0f6
+					r.NodeStep(inProcessingNodes, nodeSteps, r.RollingUpgrade.Spec.AsgName, nodeName, v1alpha1.NodeRotationDrain)
 
 					if err := r.Auth.DrainNode(&node, time.Duration(r.RollingUpgrade.PostDrainDelaySeconds()), r.RollingUpgrade.DrainTimeout(), r.Auth.Kubernetes); err != nil {
 						drainManager.DrainErrors <- errors.Errorf("DrainNode failed: instanceID - %v, %v", instanceID, err.Error())
@@ -245,11 +330,7 @@
 				}
 
 				// Turns onto NodeRotationPostdrainScript
-<<<<<<< HEAD
-				rollingUpgrade.Status.NodeStep(inProcessingNodes, nodeSteps, rollingUpgrade.Spec.AsgName, nodeName, v1alpha1.NodeRotationPostdrainScript, mutex)
-=======
-				r.RollingUpgrade.Status.NodeStep(inProcessingNodes, nodeSteps, r.RollingUpgrade.Spec.AsgName, nodeName, v1alpha1.NodeRotationPostdrainScript)
->>>>>>> b659e0f6
+				r.NodeStep(inProcessingNodes, nodeSteps, r.RollingUpgrade.Spec.AsgName, nodeName, v1alpha1.NodeRotationPostdrainScript)
 
 				// post drain script
 				if err := r.ScriptRunner.PostDrain(scriptTarget); err != nil {
@@ -257,11 +338,7 @@
 				}
 
 				// Turns onto NodeRotationPostWait
-<<<<<<< HEAD
-				rollingUpgrade.Status.NodeStep(inProcessingNodes, nodeSteps, rollingUpgrade.Spec.AsgName, nodeName, v1alpha1.NodeRotationPostWait, mutex)
-=======
-				r.RollingUpgrade.Status.NodeStep(inProcessingNodes, nodeSteps, r.RollingUpgrade.Spec.AsgName, nodeName, v1alpha1.NodeRotationPostWait)
->>>>>>> b659e0f6
+				r.NodeStep(inProcessingNodes, nodeSteps, r.RollingUpgrade.Spec.AsgName, nodeName, v1alpha1.NodeRotationPostWait)
 
 				// Post Wait Script
 				if err := r.ScriptRunner.PostWait(scriptTarget); err != nil {
@@ -279,8 +356,8 @@
 
 	select {
 	case err := <-drainManager.DrainErrors:
-		r.RollingUpgrade.Status.UpdateStatistics(nodeSteps)
-		r.RollingUpgrade.Status.UpdateLastBatchNodes(inProcessingNodes)
+		r.UpdateStatistics(nodeSteps)
+		r.UpdateLastBatchNodes(inProcessingNodes)
 
 		r.Error(err, "failed to rotate the node", "name", r.RollingUpgrade.NamespacedName())
 		return false, err
@@ -302,11 +379,7 @@
 			)
 
 			// Turns onto NodeRotationTerminate
-<<<<<<< HEAD
-			rollingUpgrade.Status.NodeStep(inProcessingNodes, nodeSteps, rollingUpgrade.Spec.AsgName, nodeName, v1alpha1.NodeRotationTerminate, mutex)
-=======
-			r.RollingUpgrade.Status.NodeStep(inProcessingNodes, nodeSteps, r.RollingUpgrade.Spec.AsgName, nodeName, v1alpha1.NodeRotationTerminate)
->>>>>>> b659e0f6
+			r.NodeStep(inProcessingNodes, nodeSteps, r.RollingUpgrade.Spec.AsgName, nodeName, v1alpha1.NodeRotationTerminate)
 
 			// Terminate - set lastTerminateTime
 			r.Info("terminating instance", "instance", instanceID, "name", r.RollingUpgrade.NamespacedName())
@@ -319,11 +392,7 @@
 			r.RollingUpgrade.SetLastNodeTerminationTime(metav1.Time{Time: time.Now()})
 
 			// Turns onto NodeRotationTerminate
-<<<<<<< HEAD
-			rollingUpgrade.Status.NodeStep(inProcessingNodes, nodeSteps, rollingUpgrade.Spec.AsgName, nodeName, v1alpha1.NodeRotationPostTerminate, mutex)
-=======
-			r.RollingUpgrade.Status.NodeStep(inProcessingNodes, nodeSteps, r.RollingUpgrade.Spec.AsgName, nodeName, v1alpha1.NodeRotationPostTerminate)
->>>>>>> b659e0f6
+			r.NodeStep(inProcessingNodes, nodeSteps, r.RollingUpgrade.Spec.AsgName, nodeName, v1alpha1.NodeRotationPostTerminate)
 
 			// Post Terminate Script
 			if err := r.ScriptRunner.PostTerminate(scriptTarget); err != nil {
@@ -331,21 +400,17 @@
 			}
 
 			// Turns onto NodeRotationCompleted
-<<<<<<< HEAD
-			rollingUpgrade.Status.NodeStep(inProcessingNodes, nodeSteps, rollingUpgrade.Spec.AsgName, nodeName, v1alpha1.NodeRotationCompleted, mutex)
-=======
-			r.RollingUpgrade.Status.NodeStep(inProcessingNodes, nodeSteps, r.RollingUpgrade.Spec.AsgName, nodeName, v1alpha1.NodeRotationCompleted)
->>>>>>> b659e0f6
-		}
-
-		r.RollingUpgrade.Status.UpdateStatistics(nodeSteps)
-		r.RollingUpgrade.Status.UpdateLastBatchNodes(inProcessingNodes)
+			r.NodeStep(inProcessingNodes, nodeSteps, r.RollingUpgrade.Spec.AsgName, nodeName, v1alpha1.NodeRotationCompleted)
+		}
+
+		r.UpdateStatistics(nodeSteps)
+		r.UpdateLastBatchNodes(inProcessingNodes)
 
 	case <-time.After(DefaultWaitGroupTimeout):
 		// goroutines timed out - requeue
 
-		r.RollingUpgrade.Status.UpdateStatistics(nodeSteps)
-		r.RollingUpgrade.Status.UpdateLastBatchNodes(inProcessingNodes)
+		r.UpdateStatistics(nodeSteps)
+		r.UpdateLastBatchNodes(inProcessingNodes)
 
 		r.Info("instances are still draining", "name", r.RollingUpgrade.NamespacedName())
 		return true, nil
