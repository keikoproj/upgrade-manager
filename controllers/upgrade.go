--- conflicted
+++ resolved
@@ -125,14 +125,9 @@
 		mode = r.RollingUpgrade.StrategyMode()
 	)
 
-<<<<<<< HEAD
-	r.Info("rotating batch", "instance IDs", awsprovider.GetInstanceIDs(batch), "name", r.RollingUpgrade.NamespacedName())
-
-=======
 	r.Info("rotating batch", "instances", awsprovider.GetInstanceIDs(batch), "name", r.RollingUpgrade.NamespacedName())
 
 	//A map to retain the steps for multiple nodes
->>>>>>> 1fc58471
 	nodeSteps := make(map[string][]v1alpha1.NodeStepDuration)
 
 	inProcessingNodes := make(map[string]*v1alpha1.NodeInProcessing)
@@ -155,11 +150,7 @@
 			// Add in-progress tag
 			r.Info("setting instances to in-progress", "batch", batchInstanceIDs, "instances(InService)", inServiceInstanceIDs, "name", r.RollingUpgrade.NamespacedName())
 			if err := r.Auth.TagEC2instances(inServiceInstanceIDs, instanceStateTagKey, inProgressTagValue); err != nil {
-<<<<<<< HEAD
 				r.Error(err, "failed to set instances to in-progress", "batch", batchInstanceIDs, "instances(InService)", inServiceInstanceIDs, "name", r.RollingUpgrade.NamespacedName())
-=======
-				r.Error(err, "failed to set instancecs to in-progress", "batch", batchInstanceIDs, "instances(InService)", inServiceInstanceIDs, "name", r.RollingUpgrade.NamespacedName())
->>>>>>> 1fc58471
 				return false, err
 			}
 			// Standby
@@ -210,10 +201,6 @@
 		}
 	}
 
-<<<<<<< HEAD
-=======
-	fmt.Println("r.DrainManager", r.DrainManager)
->>>>>>> 1fc58471
 	if reflect.DeepEqual(r.DrainManager.DrainGroup, &sync.WaitGroup{}) {
 		for _, target := range batch {
 			var (
@@ -272,11 +259,7 @@
 
 	done := make(chan struct{})
 	go func() {
-<<<<<<< HEAD
 		defer close(done)
-=======
-		defer close(timeout)
->>>>>>> 1fc58471
 		r.DrainManager.DrainGroup.Wait()
 	}()
 
@@ -519,10 +502,7 @@
 	// wait for desired instances
 	inServiceInstanceIDs := awsprovider.GetInServiceInstanceIDs(scalingGroup.Instances)
 	if len(inServiceInstanceIDs) != int(desiredInstances) {
-<<<<<<< HEAD
 		r.Info("desired number of instances are not InService", "desired", int(desiredInstances), "inServiceCount", len(inServiceInstanceIDs), "name", r.RollingUpgrade.NamespacedName())
-=======
->>>>>>> 1fc58471
 		return false
 	}
 
