/*
Copyright 2021 Intuit Inc.

Licensed under the Apache License, Version 2.0 (the "License");
you may not use this file except in compliance with the License.
You may obtain a copy of the License at

    http://www.apache.org/licenses/LICENSE-2.0

Unless required by applicable law or agreed to in writing, software
distributed under the License is distributed on an "AS IS" BASIS,
WITHOUT WARRANTIES OR CONDITIONS OF ANY KIND, either express or implied.
See the License for the specific language governing permissions and
limitations under the License.
*/

package controllers

import (
	"fmt"
	"math"
	"reflect"
	"strconv"
	"strings"
	"sync"
	"time"

	"github.com/aws/aws-sdk-go/aws"
	"github.com/aws/aws-sdk-go/service/autoscaling"
	"github.com/go-logr/logr"
	"github.com/keikoproj/upgrade-manager/api/v1alpha1"
	"github.com/keikoproj/upgrade-manager/controllers/common"
	awsprovider "github.com/keikoproj/upgrade-manager/controllers/providers/aws"
	kubeprovider "github.com/keikoproj/upgrade-manager/controllers/providers/kubernetes"
	"github.com/pkg/errors"
	corev1 "k8s.io/api/core/v1"
	metav1 "k8s.io/apimachinery/pkg/apis/meta/v1"
	"k8s.io/apimachinery/pkg/util/intstr"
)

var (
	//DefaultWaitGroupTimeout is the timeout value for DrainGroup
	DefaultWaitGroupTimeout = time.Second * 5
)

// DrainManager holds the information to perform drain operation in parallel.
type DrainManager struct {
	DrainErrors chan error      `json:"-"`
	DrainGroup  *sync.WaitGroup `json:"-"`
}

type RollingUpgradeContext struct {
	logr.Logger
	ScriptRunner   ScriptRunner
	Auth           *RollingUpgradeAuthenticator
	Cloud          *DiscoveredState
	RollingUpgrade *v1alpha1.RollingUpgrade
	DrainManager   *DrainManager
	metricsMutex   *sync.Mutex
}

// TODO: main node rotation logic
func (r *RollingUpgradeContext) RotateNodes() error {
	var (
		lastTerminationTime = r.RollingUpgrade.LastNodeTerminationTime()
		nodeInterval        = r.RollingUpgrade.NodeIntervalSeconds()
		lastDrainTime       = r.RollingUpgrade.LastNodeDrainTime()
		drainInterval       = r.RollingUpgrade.PostDrainDelaySeconds()
	)
	r.RollingUpgrade.SetCurrentStatus(v1alpha1.StatusRunning)
	common.SetMetricRollupInitOrRunning(r.RollingUpgrade.Name)

	// set status start time
	if r.RollingUpgrade.StartTime() == "" {
		r.RollingUpgrade.SetStartTime(time.Now().Format(time.RFC3339))
	}

	if !lastTerminationTime.IsZero() || !lastDrainTime.IsZero() {

		// Check if we are still waiting on a termination delay
		if time.Since(lastTerminationTime.Time).Seconds() < float64(nodeInterval) {
			r.Info("reconcile requeue due to termination interval wait", "name", r.RollingUpgrade.NamespacedName())
			return nil
		}

		// Check if we are still waiting on a drain delay
		if time.Since(lastDrainTime.Time).Seconds() < float64(drainInterval) {
			r.Info("reconcile requeue due to drain interval wait", "name", r.RollingUpgrade.NamespacedName())
			return nil
		}
	}

	var (
		scalingGroup = awsprovider.SelectScalingGroup(r.RollingUpgrade.ScalingGroupName(), r.Cloud.ScalingGroups)
	)
	if reflect.DeepEqual(scalingGroup, &autoscaling.Group{}) {
		return errors.Errorf("scaling group not found, scalingGroupName: %v", r.RollingUpgrade.ScalingGroupName())
	}
	r.Info(
		"scaling group details",
		"scalingGroup", r.RollingUpgrade.ScalingGroupName(),
		"desiredInstances", aws.Int64Value(scalingGroup.DesiredCapacity),
		"launchConfig", aws.StringValue(scalingGroup.LaunchConfigurationName),
		"name", r.RollingUpgrade.NamespacedName(),
	)

	r.RollingUpgrade.SetTotalNodes(len(scalingGroup.Instances))

	// check if all instances are rotated.
	if !r.IsScalingGroupDrifted() {
		r.RollingUpgrade.SetCurrentStatus(v1alpha1.StatusComplete)
		common.SetMetricRollupCompleted(r.RollingUpgrade.Name)
		r.endTimeUpdate()
		return nil
	}

	rotationTargets := r.SelectTargets(scalingGroup)
	if ok, err := r.ReplaceNodeBatch(rotationTargets); !ok {
		return err
	}

	return nil
}

func (r *RollingUpgradeContext) ReplaceNodeBatch(batch []*autoscaling.Instance) (bool, error) {
	var (
		mode = r.RollingUpgrade.StrategyMode()
	)

	r.Info("rotating batch", "instances", awsprovider.GetInstanceIDs(batch), "name", r.RollingUpgrade.NamespacedName())

	//A map to retain the steps for multiple nodes
	nodeSteps := make(map[string][]v1alpha1.NodeStepDuration)

	inProcessingNodes := r.RollingUpgrade.Status.NodeInProcessing
	if inProcessingNodes == nil {
		inProcessingNodes = make(map[string]*v1alpha1.NodeInProcessing)
	}

	switch mode {
	case v1alpha1.UpdateStrategyModeEager:
		for _, target := range batch {
			var (
				instanceID = aws.StringValue(target.InstanceId)
				node       = kubeprovider.SelectNodeByInstanceID(instanceID, r.Cloud.ClusterNodes)
				nodeName   = node.GetName()
			)
			//Add statistics
			r.NodeStep(inProcessingNodes, nodeSteps, r.RollingUpgrade.Spec.AsgName, nodeName, v1alpha1.NodeRotationKickoff)
		}

		batchInstanceIDs, inServiceInstanceIDs := awsprovider.GetInstanceIDs(batch), awsprovider.GetInServiceInstanceIDs(batch)
		// Tag and set to StandBy only the InService instances.
		if len(inServiceInstanceIDs) > 0 {
			// Add in-progress tag
			r.Info("setting instances to in-progress", "batch", batchInstanceIDs, "instances(InService)", inServiceInstanceIDs, "name", r.RollingUpgrade.NamespacedName())
			if err := r.Auth.TagEC2instances(inServiceInstanceIDs, instanceStateTagKey, inProgressTagValue); err != nil {
				r.Error(err, "failed to set instances to in-progress", "batch", batchInstanceIDs, "instances(InService)", inServiceInstanceIDs, "name", r.RollingUpgrade.NamespacedName())
				return false, err
			}
			// Standby
			r.Info("setting instances to stand-by", "batch", batchInstanceIDs, "instances(InService)", inServiceInstanceIDs, "name", r.RollingUpgrade.NamespacedName())
			if err := r.Auth.SetInstancesStandBy(inServiceInstanceIDs, r.RollingUpgrade.Spec.AsgName); err != nil {
				r.Info("failed to set instances to stand-by", "batch", batchInstanceIDs, "instances(InService)", inServiceInstanceIDs, "message", err.Error(), "name", r.RollingUpgrade.NamespacedName())
			}
			// requeue until there are no InService instances in the batch
			return true, nil
		} else {
			r.Info("no InService instances in the batch", "batch", batchInstanceIDs, "instances(InService)", inServiceInstanceIDs, "name", r.RollingUpgrade.NamespacedName())
		}

		// turns onto desired nodes
		for _, target := range batch {
			var (
				instanceID = aws.StringValue(target.InstanceId)
				node       = kubeprovider.SelectNodeByInstanceID(instanceID, r.Cloud.ClusterNodes)
				nodeName   = node.GetName()
			)
			r.NodeStep(inProcessingNodes, nodeSteps, r.RollingUpgrade.Spec.AsgName, nodeName, v1alpha1.NodeRotationDesiredNodeReady)
		}

		// Wait for desired nodes
		r.Info("waiting for desired nodes", "name", r.RollingUpgrade.NamespacedName())
		if !r.DesiredNodesReady() {
			r.Info("new node is yet to join the cluster", "name", r.RollingUpgrade.NamespacedName())
			return true, nil
		}
		r.Info("desired nodes are ready", "name", r.RollingUpgrade.NamespacedName())

	case v1alpha1.UpdateStrategyModeLazy:
		for _, target := range batch {
			var (
				instanceID = aws.StringValue(target.InstanceId)
				node       = kubeprovider.SelectNodeByInstanceID(instanceID, r.Cloud.ClusterNodes)
				nodeName   = node.GetName()
			)
			// add statistics
			r.NodeStep(inProcessingNodes, nodeSteps, r.RollingUpgrade.Spec.AsgName, nodeName, v1alpha1.NodeRotationKickoff)
		}
		// add in-progress tag
		batchInstanceIDs, inServiceInstanceIDs := awsprovider.GetInstanceIDs(batch), awsprovider.GetInServiceInstanceIDs(batch)
		r.Info("setting batch to in-progress", "batch", batchInstanceIDs, "instances(InService)", inServiceInstanceIDs, "name", r.RollingUpgrade.NamespacedName())
		if err := r.Auth.TagEC2instances(inServiceInstanceIDs, instanceStateTagKey, inProgressTagValue); err != nil {
			r.Error(err, "failed to set batch in-progress", "batch", batchInstanceIDs, "instances(InService)", inServiceInstanceIDs, "name", r.RollingUpgrade.NamespacedName())
			return false, err
		}
	}

	if reflect.DeepEqual(r.DrainManager.DrainGroup, &sync.WaitGroup{}) {
		for _, target := range batch {
			var (
				instanceID   = aws.StringValue(target.InstanceId)
				node         = kubeprovider.SelectNodeByInstanceID(instanceID, r.Cloud.ClusterNodes)
				nodeName     = node.GetName()
				scriptTarget = ScriptTarget{
					InstanceID:    instanceID,
					NodeName:      nodeName,
					UpgradeObject: r.RollingUpgrade,
				}
			)
			r.DrainManager.DrainGroup.Add(1)

			go func() {
				defer r.DrainManager.DrainGroup.Done()

				// Turns onto PreDrain script
				r.NodeStep(inProcessingNodes, nodeSteps, r.RollingUpgrade.Spec.AsgName, nodeName, v1alpha1.NodeRotationPredrainScript)

				// Predrain script
				if err := r.ScriptRunner.PreDrain(scriptTarget); err != nil {
					r.DrainManager.DrainErrors <- errors.Errorf("PreDrain failed: instanceID - %v, %v", instanceID, err.Error())
				}

				// Issue drain concurrently - set lastDrainTime
				if node := kubeprovider.SelectNodeByInstanceID(instanceID, r.Cloud.ClusterNodes); !reflect.DeepEqual(node, corev1.Node{}) {
					r.Info("draining the node", "instance", instanceID, "node name", node.Name, "name", r.RollingUpgrade.NamespacedName())

					// Turns onto NodeRotationDrain
					r.NodeStep(inProcessingNodes, nodeSteps, r.RollingUpgrade.Spec.AsgName, nodeName, v1alpha1.NodeRotationDrain)

					if err := r.Auth.DrainNode(&node, time.Duration(r.RollingUpgrade.PostDrainDelaySeconds()), r.RollingUpgrade.DrainTimeout(), r.Auth.Kubernetes); err != nil {
						if !r.RollingUpgrade.IsIgnoreDrainFailures() {
							r.DrainManager.DrainErrors <- errors.Errorf("DrainNode failed: instanceID - %v, %v", instanceID, err.Error())
						}
					}
				}

				// Turns onto NodeRotationPostdrainScript
				r.NodeStep(inProcessingNodes, nodeSteps, r.RollingUpgrade.Spec.AsgName, nodeName, v1alpha1.NodeRotationPostdrainScript)

				// post drain script
				if err := r.ScriptRunner.PostDrain(scriptTarget); err != nil {
					r.DrainManager.DrainErrors <- errors.Errorf("PostDrain failed: instanceID - %v, %v", instanceID, err.Error())
				}

				// Turns onto NodeRotationPostWait
				r.NodeStep(inProcessingNodes, nodeSteps, r.RollingUpgrade.Spec.AsgName, nodeName, v1alpha1.NodeRotationPostWait)

				// Post Wait Script
				if err := r.ScriptRunner.PostWait(scriptTarget); err != nil {
					r.DrainManager.DrainErrors <- errors.Errorf("PostWait failed: instanceID - %v, %v", instanceID, err.Error())
				}
			}()
		}
	}

	done := make(chan struct{})
	go func() {
		defer close(done)
		r.DrainManager.DrainGroup.Wait()
	}()

	select {
	case err := <-r.DrainManager.DrainErrors:
		r.UpdateStatistics(nodeSteps)
		r.UpdateLastBatchNodes(inProcessingNodes)

		r.Error(err, "failed to rotate the node", "name", r.RollingUpgrade.NamespacedName())
		return false, err

	case <-done:
		// goroutines completed, terminate and requeue
		r.RollingUpgrade.SetLastNodeDrainTime(&metav1.Time{Time: time.Now()})
		r.Info("instances drained successfully, terminating", "name", r.RollingUpgrade.NamespacedName())
		for _, target := range batch {
			var (
				instanceID   = aws.StringValue(target.InstanceId)
				node         = kubeprovider.SelectNodeByInstanceID(instanceID, r.Cloud.ClusterNodes)
				nodeName     = node.GetName()
				scriptTarget = ScriptTarget{
					InstanceID:    instanceID,
					NodeName:      nodeName,
					UpgradeObject: r.RollingUpgrade,
				}
			)

			// Turns onto NodeRotationTerminate
			r.NodeStep(inProcessingNodes, nodeSteps, r.RollingUpgrade.Spec.AsgName, nodeName, v1alpha1.NodeRotationTerminate)

			// Terminate - set lastTerminateTime
			r.Info("terminating instance", "instance", instanceID, "name", r.RollingUpgrade.NamespacedName())

			if err := r.Auth.TerminateInstance(target); err != nil {
				// terminate failures are retryable
				r.Info("failed to terminate instance", "instance", instanceID, "message", err.Error(), "name", r.RollingUpgrade.NamespacedName())
				return true, nil
			}
			r.RollingUpgrade.SetLastNodeTerminationTime(&metav1.Time{Time: time.Now()})

			// Turns onto NodeRotationTerminate
			r.NodeStep(inProcessingNodes, nodeSteps, r.RollingUpgrade.Spec.AsgName, nodeName, v1alpha1.NodeRotationPostTerminate)

			// Post Terminate Script
			if err := r.ScriptRunner.PostTerminate(scriptTarget); err != nil {
				return false, err
			}

			// Turns onto NodeRotationCompleted
			r.NodeStep(inProcessingNodes, nodeSteps, r.RollingUpgrade.Spec.AsgName, nodeName, v1alpha1.NodeRotationCompleted)
		}

		r.UpdateStatistics(nodeSteps)
		r.UpdateLastBatchNodes(inProcessingNodes)

	case <-time.After(DefaultWaitGroupTimeout):
		// goroutines timed out - requeue

		r.UpdateStatistics(nodeSteps)
		r.UpdateLastBatchNodes(inProcessingNodes)

		r.Info("instances are still draining", "name", r.RollingUpgrade.NamespacedName())
		return true, nil
	}
	return true, nil
}

func (r *RollingUpgradeContext) SelectTargets(scalingGroup *autoscaling.Group) []*autoscaling.Instance {
	var (
		batchSize  = r.RollingUpgrade.MaxUnavailable()
		totalNodes = len(scalingGroup.Instances)
		targets    = make([]*autoscaling.Instance, 0)
	)
	unavailableInt := CalculateMaxUnavailable(batchSize, totalNodes)

	// first process all in progress instances
	r.Info("selecting batch for rotation", "batch size", unavailableInt, "name", r.RollingUpgrade.NamespacedName())
	for _, instance := range r.Cloud.InProgressInstances {
		if selectedInstance := awsprovider.SelectScalingGroupInstance(instance, scalingGroup); !reflect.DeepEqual(selectedInstance, &autoscaling.Instance{}) {
			targets = append(targets, selectedInstance)
		}
	}

	if len(targets) > 0 {
		r.Info("found in-progress instances", "instances", awsprovider.GetInstanceIDs(targets))
	}

	// select via strategy if there are no in-progress instances
	if r.RollingUpgrade.UpdateStrategyType() == v1alpha1.RandomUpdateStrategy {
		for _, instance := range scalingGroup.Instances {
			if r.IsInstanceDrifted(instance) && !common.ContainsEqualFold(awsprovider.GetInstanceIDs(targets), aws.StringValue(instance.InstanceId)) {
				//In-progress instances shouldn't be considered if they are in terminating state.
				if !common.ContainsEqualFold(awsprovider.TerminatingInstanceStates, aws.StringValue(instance.LifecycleState)) {
					targets = append(targets, instance)
				}
			}
		}
		if unavailableInt > len(targets) {
			unavailableInt = len(targets)
		}
		return targets[:unavailableInt]

	} else if r.RollingUpgrade.UpdateStrategyType() == v1alpha1.UniformAcrossAzUpdateStrategy {
		for _, instance := range scalingGroup.Instances {
			if r.IsInstanceDrifted(instance) && !common.ContainsEqualFold(awsprovider.GetInstanceIDs(targets), aws.StringValue(instance.InstanceId)) {
				targets = append(targets, instance)
			}
		}

		var AZtargets = make([]*autoscaling.Instance, 0)
		AZs := awsprovider.GetScalingAZs(targets)
		if len(AZs) == 0 {
			return AZtargets
		}
		for _, target := range targets {
			AZ := aws.StringValue(target.AvailabilityZone)
			if strings.EqualFold(AZ, AZs[0]) {
				AZtargets = append(AZtargets, target)
			}
		}
		if unavailableInt > len(AZtargets) {
			unavailableInt = len(AZtargets)
		}
		return AZtargets[:unavailableInt]
	}
	return targets
}

func (r *RollingUpgradeContext) IsInstanceDrifted(instance *autoscaling.Instance) bool {

	var (
		scalingGroupName = r.RollingUpgrade.ScalingGroupName()
		scalingGroup     = awsprovider.SelectScalingGroup(scalingGroupName, r.Cloud.ScalingGroups)
		instanceID       = aws.StringValue(instance.InstanceId)
	)

	// if an instance is in terminating state, ignore.
	if common.ContainsEqualFold(awsprovider.TerminatingInstanceStates, aws.StringValue(instance.LifecycleState)) {
		return false
	}

	// check if there is atleast one node that meets the force-referesh criteria
	if r.RollingUpgrade.IsForceRefresh() {
		var (
			node                = kubeprovider.SelectNodeByInstanceID(instanceID, r.Cloud.ClusterNodes)
			nodeCreationTime    = node.CreationTimestamp.Time
			upgradeCreationTime = r.RollingUpgrade.CreationTimestamp.Time
		)
		if nodeCreationTime.Before(upgradeCreationTime) {
			r.Info("rolling upgrade configured for forced refresh", "instance", instanceID, "name", r.RollingUpgrade.NamespacedName())
			return true
		}
	}

	if scalingGroup.LaunchConfigurationName != nil {
		if instance.LaunchConfigurationName == nil {
			return true
		}
		launchConfigName := aws.StringValue(scalingGroup.LaunchConfigurationName)
		instanceConfigName := aws.StringValue(instance.LaunchConfigurationName)
		if !strings.EqualFold(launchConfigName, instanceConfigName) {
			return true
		}
	} else if scalingGroup.LaunchTemplate != nil {
		if instance.LaunchTemplate == nil {
			return true
		}

		var (
			launchTemplateName      = aws.StringValue(scalingGroup.LaunchTemplate.LaunchTemplateName)
			instanceTemplateName    = aws.StringValue(instance.LaunchTemplate.LaunchTemplateName)
			instanceTemplateVersion = aws.StringValue(instance.LaunchTemplate.Version)
			templateVersion         = awsprovider.GetTemplateLatestVersion(r.Cloud.LaunchTemplates, launchTemplateName)
		)

		if !strings.EqualFold(launchTemplateName, instanceTemplateName) {
			return true
		} else if !strings.EqualFold(instanceTemplateVersion, templateVersion) {
			return true
		}

	} else if scalingGroup.MixedInstancesPolicy != nil {
		if instance.LaunchTemplate == nil {
			return true
		}

		var (
			launchTemplateName      = aws.StringValue(scalingGroup.MixedInstancesPolicy.LaunchTemplate.LaunchTemplateSpecification.LaunchTemplateName)
			instanceTemplateName    = aws.StringValue(instance.LaunchTemplate.LaunchTemplateName)
			instanceTemplateVersion = aws.StringValue(instance.LaunchTemplate.Version)
			templateVersion         = awsprovider.GetTemplateLatestVersion(r.Cloud.LaunchTemplates, launchTemplateName)
		)

		if !strings.EqualFold(launchTemplateName, instanceTemplateName) {
			return true
		} else if !strings.EqualFold(instanceTemplateVersion, templateVersion) {
			return true
		}
	}

	return false
}

func (r *RollingUpgradeContext) IsScalingGroupDrifted() bool {
	var (
		driftCount      = 0
		scalingGroup    = awsprovider.SelectScalingGroup(r.RollingUpgrade.ScalingGroupName(), r.Cloud.ScalingGroups)
		desiredCapacity = int(aws.Int64Value(scalingGroup.DesiredCapacity))
	)
	r.Info("checking if rolling upgrade is completed", "name", r.RollingUpgrade.NamespacedName())

	for _, instance := range scalingGroup.Instances {
		if r.IsInstanceDrifted(instance) {
			driftCount++
		}
	}
	if driftCount != 0 {
		r.Info("drift detected in scaling group", "driftedInstancesCount/DesiredInstancesCount", fmt.Sprintf("(%v/%v)", driftCount, desiredCapacity), "name", r.RollingUpgrade.NamespacedName())
		r.SetProgress(desiredCapacity-driftCount, desiredCapacity)
		return true
	}
	r.SetProgress(desiredCapacity, desiredCapacity)
	r.Info("no drift in scaling group", "name", r.RollingUpgrade.NamespacedName())
	return false
}

func (r *RollingUpgradeContext) DesiredNodesReady() bool {
	var (
		scalingGroup     = awsprovider.SelectScalingGroup(r.RollingUpgrade.ScalingGroupName(), r.Cloud.ScalingGroups)
		desiredInstances = aws.Int64Value(scalingGroup.DesiredCapacity)
		readyNodes       = 0
	)

	// wait for desired instances
	inServiceInstanceIDs := awsprovider.GetInServiceInstanceIDs(scalingGroup.Instances)
	if len(inServiceInstanceIDs) != int(desiredInstances) {
		r.Info("desired number of instances are not InService", "desired", int(desiredInstances), "inServiceCount", len(inServiceInstanceIDs), "name", r.RollingUpgrade.NamespacedName())
		return false
	}

	// wait for desired nodes
	if r.Cloud.ClusterNodes != nil && !reflect.DeepEqual(r.Cloud.ClusterNodes, &corev1.NodeList{}) {
		for _, node := range r.Cloud.ClusterNodes.Items {
			instanceID := kubeprovider.GetNodeInstanceID(node)
			if common.ContainsEqualFold(inServiceInstanceIDs, instanceID) && kubeprovider.IsNodeReady(node) && kubeprovider.IsNodePassesReadinessGates(node, r.RollingUpgrade.Spec.ReadinessGates) {
				readyNodes++
			}
		}
	}
	if readyNodes != int(desiredInstances) {
		r.Info("desired number of nodes are not ready", "desired", int(desiredInstances), "readyNodesCount", readyNodes, "name", r.RollingUpgrade.NamespacedName())
		return false
	}

	return true
}

func CalculateMaxUnavailable(batchSize intstr.IntOrString, totalNodes int) int {
	var unavailableInt int
	if batchSize.Type == intstr.String {
		if strings.Contains(batchSize.StrVal, "%") {
			unavailableInt, _ = intstr.GetValueFromIntOrPercent(&batchSize, totalNodes, true)
		} else {
			unavailableInt, _ = strconv.Atoi(batchSize.StrVal)
		}
	} else {
		unavailableInt = batchSize.IntValue()
	}

	// batch size should be atleast 1
	if unavailableInt == 0 {
		unavailableInt = 1
	}

	// batch size should be atmost the number of nodes
	if unavailableInt > totalNodes {
		unavailableInt = totalNodes
	}

	return unavailableInt
}

func (r *RollingUpgradeContext) SetProgress(nodesProcessed int, totalNodes int) {
	completePercentage := int(math.Round(float64(nodesProcessed) / float64(totalNodes) * 100))
	r.RollingUpgrade.SetTotalNodes(totalNodes)
	r.RollingUpgrade.SetNodesProcessed(nodesProcessed)
	r.RollingUpgrade.SetCompletePercentage(completePercentage)
<<<<<<< HEAD
}

func (r *RollingUpgradeContext) endTimeUpdate() {
	//set end time
	r.RollingUpgrade.SetEndTime(time.Now().Format(time.RFC3339))

	//set total processing time
=======

	// expose total nodes and nodes processed to prometheus
	common.SetTotalNodesMetric(r.RollingUpgrade.ScalingGroupName(), totalNodes)
	common.SetNodesProcessedMetric(r.RollingUpgrade.ScalingGroupName(), nodesProcessed)

}

func (r *RollingUpgradeContext) endTimeUpdate() {
	// set end time
	r.RollingUpgrade.SetEndTime(time.Now().Format(time.RFC3339))

	// set total processing time
>>>>>>> c0cc0744
	startTime, err1 := time.Parse(time.RFC3339, r.RollingUpgrade.StartTime())
	endTime, err2 := time.Parse(time.RFC3339, r.RollingUpgrade.EndTime())
	if err1 != nil || err2 != nil {
		r.Info("failed to calculate totalProcessingTime")
	} else {
		var totalProcessingTime = endTime.Sub(startTime)
		r.RollingUpgrade.SetTotalProcessingTime(totalProcessingTime.String())
<<<<<<< HEAD
=======

		// expose total processing time to prometheus
		common.TotalProcessingTime(r.RollingUpgrade.ScalingGroupName(), totalProcessingTime)
>>>>>>> c0cc0744
	}
}<|MERGE_RESOLUTION|>--- conflicted
+++ resolved
@@ -554,15 +554,6 @@
 	r.RollingUpgrade.SetTotalNodes(totalNodes)
 	r.RollingUpgrade.SetNodesProcessed(nodesProcessed)
 	r.RollingUpgrade.SetCompletePercentage(completePercentage)
-<<<<<<< HEAD
-}
-
-func (r *RollingUpgradeContext) endTimeUpdate() {
-	//set end time
-	r.RollingUpgrade.SetEndTime(time.Now().Format(time.RFC3339))
-
-	//set total processing time
-=======
 
 	// expose total nodes and nodes processed to prometheus
 	common.SetTotalNodesMetric(r.RollingUpgrade.ScalingGroupName(), totalNodes)
@@ -575,7 +566,6 @@
 	r.RollingUpgrade.SetEndTime(time.Now().Format(time.RFC3339))
 
 	// set total processing time
->>>>>>> c0cc0744
 	startTime, err1 := time.Parse(time.RFC3339, r.RollingUpgrade.StartTime())
 	endTime, err2 := time.Parse(time.RFC3339, r.RollingUpgrade.EndTime())
 	if err1 != nil || err2 != nil {
@@ -583,11 +573,23 @@
 	} else {
 		var totalProcessingTime = endTime.Sub(startTime)
 		r.RollingUpgrade.SetTotalProcessingTime(totalProcessingTime.String())
-<<<<<<< HEAD
-=======
 
 		// expose total processing time to prometheus
 		common.TotalProcessingTime(r.RollingUpgrade.ScalingGroupName(), totalProcessingTime)
->>>>>>> c0cc0744
+	}
+}
+
+func (r *RollingUpgradeContext) endTimeUpdate() {
+	//set end time
+	r.RollingUpgrade.SetEndTime(time.Now().Format(time.RFC3339))
+
+	//set total processing time
+	startTime, err1 := time.Parse(time.RFC3339, r.RollingUpgrade.StartTime())
+	endTime, err2 := time.Parse(time.RFC3339, r.RollingUpgrade.EndTime())
+	if err1 != nil || err2 != nil {
+		r.Info("failed to calculate totalProcessingTime")
+	} else {
+		var totalProcessingTime = endTime.Sub(startTime)
+		r.RollingUpgrade.SetTotalProcessingTime(totalProcessingTime.String())
 	}
 }