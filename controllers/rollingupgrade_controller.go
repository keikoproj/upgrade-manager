--- conflicted
+++ resolved
@@ -338,13 +338,10 @@
 	if err != nil {
 		r.info(ruObj, fmt.Sprintf("WARNING: %v", err))
 		return nil
-<<<<<<< HEAD
-=======
 	}
 
 	if instanceState == autoscaling.LifecycleStateStandby {
 		return nil
->>>>>>> 757b6694
 	}
 
 	if !isInServiceLifecycleState(instanceState) {
@@ -496,16 +493,11 @@
 	return inProgressInstances, nil
 }
 
-<<<<<<< HEAD
-func (r *RollingUpgradeReconciler) runRestack(ctx *context.Context, ruObj *upgrademgrv1alpha1.RollingUpgrade, KubeCtlCall string) (int, error) {
-	asg, err := r.GetAutoScalingGroup(ruObj.Name)
-=======
 // runRestack performs rollout of new nodes.
 // returns number of processed instances and optional error.
 func (r *RollingUpgradeReconciler) runRestack(ctx *context.Context, ruObj *upgrademgrv1alpha1.RollingUpgrade) (int, error) {
 
 	asg, err := r.GetAutoScalingGroup(ruObj.NamespacedName())
->>>>>>> 757b6694
 	if err != nil {
 		return 0, fmt.Errorf("Unable to load ASG with name: %s", ruObj.Name)
 	}
