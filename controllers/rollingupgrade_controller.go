/*

Licensed under the Apache License, Version 2.0 (the "License");
you may not use this file except in compliance with the License.
You may obtain a copy of the License at

    http://www.apache.org/licenses/LICENSE-2.0

Unless required by applicable law or agreed to in writing, software
distributed under the License is distributed on an "AS IS" BASIS,
WITHOUT WARRANTIES OR CONDITIONS OF ANY KIND, either express or implied.
See the License for the specific language governing permissions and
limitations under the License.
*/

package controllers

import (
	"context"
	"fmt"
	"os"
	"os/exec"
	"strconv"
	"strings"
	"sync"
	"time"

	"github.com/aws/aws-sdk-go/aws"
	"github.com/aws/aws-sdk-go/aws/awserr"
	awsclient "github.com/aws/aws-sdk-go/aws/client"
	"github.com/aws/aws-sdk-go/aws/request"
	"github.com/aws/aws-sdk-go/aws/session"
	"github.com/aws/aws-sdk-go/service/autoscaling"
	"github.com/aws/aws-sdk-go/service/autoscaling/autoscalingiface"
	"github.com/aws/aws-sdk-go/service/ec2"
	"github.com/aws/aws-sdk-go/service/ec2/ec2iface"
	"github.com/go-logr/logr"
	iebackoff "github.com/keikoproj/inverse-exp-backoff"
	"github.com/pkg/errors"
	corev1 "k8s.io/api/core/v1"
	k8serrors "k8s.io/apimachinery/pkg/api/errors"
	v1errors "k8s.io/apimachinery/pkg/api/errors"
	metav1 "k8s.io/apimachinery/pkg/apis/meta/v1"
	"k8s.io/apimachinery/pkg/util/intstr"
	"k8s.io/client-go/kubernetes"
	v1 "k8s.io/client-go/kubernetes/typed/core/v1"
	ctrl "sigs.k8s.io/controller-runtime"
	"sigs.k8s.io/controller-runtime/pkg/client"
	"sigs.k8s.io/controller-runtime/pkg/controller"
	"sigs.k8s.io/controller-runtime/pkg/reconcile"

	upgrademgrv1alpha1 "github.com/keikoproj/upgrade-manager/api/v1alpha1"
	log "github.com/keikoproj/upgrade-manager/pkg/log"
)

const (
	// StatusRunning marks the CR to be running.
	StatusRunning = "running"
	// StatusComplete marks the CR as completed.
	StatusComplete = "completed"
	// StatusError marks the CR as errored out.
	StatusError = "error"
	// JanitorAnnotation is for completed objects.
	JanitorAnnotation = "janitor/ttl"
	// ClearCompletedFrequency is the time after which a completed rollingUpgrade object is deleted.
	ClearCompletedFrequency = "1d"
	// ClearErrorFrequency is the time after which an errored rollingUpgrade object is deleted.
	ClearErrorFrequency = "7d"
	// EC2StateTagKey is the EC2 tag key for indicating the state
	EC2StateTagKey = "upgrademgr.keikoproj.io/state"

	// Environment variable keys
	asgNameKey      = "ASG_NAME"
	instanceIDKey   = "INSTANCE_ID"
	instanceNameKey = "INSTANCE_NAME"

	// KubeCtlBinary is the path to the kubectl executable
	KubeCtlBinary = "/usr/local/bin/kubectl"
	// ShellBinary is the path to the shell executable
	ShellBinary = "/bin/sh"
)

var (
	// TerminationTimeoutSeconds is the timeout threshold for waiting for a node object unjoin
	TerminationTimeoutSeconds = 3600
	// TerminationSleepIntervalSeconds is the polling interval for checking if a node object is unjoined
	TerminationSleepIntervalSeconds = 30
	// WaiterMaxDelay is the maximum delay for waiters inverse exponential backoff
	WaiterMaxDelay = time.Second * 90
	// WaiterMinDelay is the minimum delay for waiters inverse exponential backoff
	WaiterMinDelay = time.Second * 15
	// WaiterFactor is the delay reduction factor per retry
	WaiterFactor = 0.5
	// WaiterMaxAttempts is the maximum number of retries for waiters
	WaiterMaxAttempts = uint32(32)
)

var DefaultRetryer = awsclient.DefaultRetryer{
	NumMaxRetries:    250,
	MinThrottleDelay: time.Second * 5,
	MaxThrottleDelay: time.Second * 20,
	MinRetryDelay:    time.Second * 1,
	MaxRetryDelay:    time.Second * 5,
}

// RollingUpgradeReconciler reconciles a RollingUpgrade object
type RollingUpgradeReconciler struct {
	client.Client
	Log             logr.Logger
	EC2Client       ec2iface.EC2API
	ASGClient       autoscalingiface.AutoScalingAPI
	generatedClient *kubernetes.Clientset
<<<<<<< HEAD
	NodeList        *corev1.NodeList
	admissionMap    sync.Map
	ruObjNameToASG  sync.Map
	ClusterState    ClusterState
	maxParallel     int
=======
	NodeList       *corev1.NodeList
	admissionMap   sync.Map
	ruObjNameToASG sync.Map
	ClusterState   ClusterState
	maxParallel    int
>>>>>>> 938ffd50
}

func (r *RollingUpgradeReconciler) SetMaxParallel(max int) {
	if max >= 1 {
		log.Infof("max parallel reconciles = %v", max)
		r.maxParallel = max
	}
}

func runScript(script string, background bool, objName string) (string, error) {
	log.Printf("%s: Running script %s", objName, script)
	if background {
		log.Printf("%s: Running script in background. Logs not available.", objName)
		exec.Command(ShellBinary, "-c", script).Run()
		return "", nil
	}

	out, err := exec.Command("/bin/sh", "-c", script).CombinedOutput()
	if err != nil {
		log.Printf("Script finished with output: %s\n,  error: %s", out, err)
	} else {
		log.Printf("%s: Script finished with output: %s", objName, out)
	}
	return string(out), err
}

func (r *RollingUpgradeReconciler) preDrainHelper(ruObj *upgrademgrv1alpha1.RollingUpgrade) error {
	if ruObj.Spec.PreDrain.Script != "" {
		script := ruObj.Spec.PreDrain.Script
		_, err := runScript(script, false, ruObj.Name)
		if err != nil {
			msg := "Failed to run preDrain script: " + err.Error()
			log.Printf("%s: %s", ruObj.Name, msg)
			return errors.New(msg)
		}
	}
	return nil
}

// Operates on any scripts that were provided after the draining of the node.
// kubeCtlCall is provided as an argument to decouple the method from the actual kubectl call
func (r *RollingUpgradeReconciler) postDrainHelper(ruObj *upgrademgrv1alpha1.RollingUpgrade, nodeName string, kubeCtlCall string) error {
	if ruObj.Spec.PostDrain.Script != "" {
		_, err := runScript(ruObj.Spec.PostDrain.Script, false, ruObj.Name)
		if err != nil {
			msg := "Failed to run postDrain script: " + err.Error()
			log.Printf("%s: %s", ruObj.Name, msg)

			log.Printf("%s: Uncordoning the node %s since it failed to run postDrain Script", ruObj.Name, nodeName)
			runScript(kubeCtlCall+" uncordon "+nodeName, false, ruObj.Name)
			return errors.New(msg)
		}
	}
	log.Printf("%s: Waiting for postDrainDelay of %v seconds", ruObj.Name, ruObj.Spec.PostDrainDelaySeconds)
	time.Sleep(time.Duration(ruObj.Spec.PostDrainDelaySeconds) * time.Second)

	if ruObj.Spec.PostDrain.PostWaitScript != "" {
		_, err := runScript(ruObj.Spec.PostDrain.PostWaitScript, false, ruObj.Name)
		if err != nil {
			msg := "Failed to run postDrainWait script: " + err.Error()
			log.Printf("%s: %s", ruObj.Name, msg)

			log.Printf("%s: Uncordoning the node %s since it failed to run postDrainWait Script", ruObj.Name, nodeName)
			runScript(kubeCtlCall+" uncordon "+nodeName, false, ruObj.Name)
			return errors.New(msg)
		}
	}
	return nil
}

// DrainNode runs "kubectl drain" on the given node
// kubeCtlCall is provided as an argument to decouple the method from the actual kubectl call
func (r *RollingUpgradeReconciler) DrainNode(ruObj *upgrademgrv1alpha1.RollingUpgrade,
	nodeName string,
	kubeCtlCall string,
	drainTimeout int) error {
	// Running kubectl drain node.
	err := r.preDrainHelper(ruObj)
	if err != nil {
		return errors.New(ruObj.Name + ": Predrain script failed: " + err.Error())
	}

	errChan := make(chan error)
	ctx := context.TODO()
	var cancel context.CancelFunc

	// Add a context with timeout only if a valid drain timeout value is specified
	// default value used for drain timeout is -1
	if drainTimeout >= 0 {
		log.Printf("Creating a context with timeout - %d", drainTimeout)
		// Define a cancellation after drainTimeout
		ctx, cancel = context.WithTimeout(ctx, time.Duration(drainTimeout)*time.Second)
		defer cancel()
	} else {
		log.Printf("Skipped creating context with timeout. Drain timeout - %d", drainTimeout)
	}

	log.Printf("Invoking kubectl drain for the node - %s", nodeName)
	go r.CallKubectlDrain(ctx, nodeName, kubeCtlCall, ruObj, errChan)

	// Listening to signals from the CallKubectlDrain go routine
	select {
	case <-ctx.Done():
		log.Printf("Kubectl drain timed out for node - %s", nodeName)
		log.Print(ctx.Err())
	case err := <-errChan:
		if err != nil {
			log.Printf("Kubectl drain errored for node - %s, error: %s", nodeName, err.Error())
			return err
		}
		log.Printf("Kubectl drain completed for node - %s", nodeName)
	}

	return r.postDrainHelper(ruObj, nodeName, kubeCtlCall)
}

// CallKubectlDrain runs the "kubectl drain" for a given node
// Node will be terminated even if pod eviction is not completed when the drain timeout is exceeded
func (r *RollingUpgradeReconciler) CallKubectlDrain(ctx context.Context, nodeName, kubeCtlCall string, ruObj *upgrademgrv1alpha1.RollingUpgrade, errChan chan error) {

	// kops behavior implements the same behavior by using these flags when draining nodes
	// https://github.com/kubernetes/kops/blob/7a629c77431dda02d02aadf00beb0bed87518cbf/pkg/instancegroups/instancegroups.go lines 337-340
	out, err := runScript(kubeCtlCall+" drain "+nodeName+" --ignore-daemonsets=true --delete-local-data=true --force --grace-period=-1", false, ruObj.Name)
	if err != nil {
		if strings.HasPrefix(out, "Error from server (NotFound)") {
			log.Printf("%s: Not executing postDrainHelper. Node not found: %s", ruObj.Name, out)
			errChan <- nil
			return
		}
		errChan <- errors.New(ruObj.Name + " :Failed to drain: " + err.Error())
		return
	}
	errChan <- nil
}

func (r *RollingUpgradeReconciler) WaitForDesiredInstances(ruObj *upgrademgrv1alpha1.RollingUpgrade) error {

	var err error
	for ieb, err := iebackoff.NewIEBackoff(WaiterMaxDelay, WaiterMinDelay, 0.5, WaiterMaxAttempts); err == nil; err = ieb.Next() {
		err = r.populateAsg(ruObj)
		if err != nil {
			return err
		}

		val, ok := r.ruObjNameToASG.Load(ruObj.Name)
		if !ok {
			return fmt.Errorf("Unable to load ASG with name: %s", ruObj.Name)
		}
		asg := val.(*autoscaling.Group)

		inServiceCount := getInServiceCount(asg.Instances)
		if inServiceCount == aws.Int64Value(asg.DesiredCapacity) {
			log.Printf("%v: desired capacity is met, %v instances in service", ruObj.Name, inServiceCount)
			return nil
		}

		log.Printf("%v: new instance has not yet joined the scaling group", ruObj.Name)
	}
	return errors.Wrapf(err, "%v: WaitForDesiredInstances timed out while waiting for instance to be added", ruObj.Name)
}

func (r *RollingUpgradeReconciler) WaitForDesiredNodes(ruObj *upgrademgrv1alpha1.RollingUpgrade) error {

	var err error
	for ieb, err := iebackoff.NewIEBackoff(WaiterMaxDelay, WaiterMinDelay, 0.5, WaiterMaxAttempts); err == nil; err = ieb.Next() {
		r.populateNodeList(ruObj, r.generatedClient.CoreV1().Nodes())

		val, ok := r.ruObjNameToASG.Load(ruObj.Name)
		if !ok {
			return fmt.Errorf("Unable to load ASG with name: %s", ruObj.Name)
		}
		asg := val.(*autoscaling.Group)

		// get list of inService instance IDs
		inServiceInstances := getInServiceIds(asg.Instances)
		desiredCapacity := aws.Int64Value(asg.DesiredCapacity)

		// check all of them are nodes and are ready
		var foundCount int64 = 0
		for _, node := range r.NodeList.Items {
			tokens := strings.Split(node.Spec.ProviderID, "/")
			instanceID := tokens[len(tokens)-1]
			if contains(inServiceInstances, instanceID) && isNodeReady(node) {
				foundCount++
			}
		}

		if foundCount == desiredCapacity {
			log.Printf("%v: desired capacity is met, %v nodes in service", ruObj.Name, foundCount)
			return nil
		}

		log.Printf("%v: new node has not yet joined the cluster", ruObj.Name)
	}
	return errors.Wrapf(err, "%v: WaitForDesiredNodes timed out while waiting for nodes to join", ruObj.Name)
}

func (r *RollingUpgradeReconciler) WaitForTermination(ruObj *upgrademgrv1alpha1.RollingUpgrade, nodeName string, nodeInterface v1.NodeInterface) (bool, error) {
	var (
		started = time.Now()
	)
	for {
		if time.Since(started) >= (time.Second * time.Duration(TerminationTimeoutSeconds)) {
			log.Printf("%v: WaitForTermination timed out while waiting for node to unjoin", ruObj.Name)
			return false, nil
		}

		_, err := nodeInterface.Get(nodeName, metav1.GetOptions{})
		if v1errors.IsNotFound(err) {
			log.Printf("%v: node %s is unjoined from cluster, upgrade will proceed", ruObj.Name, nodeName)
			break
		}

		log.Printf("%v: node %s is still joined to clutster, will wait %vs and retry", ruObj.Name, nodeName, TerminationSleepIntervalSeconds)
		time.Sleep(time.Duration(TerminationSleepIntervalSeconds) * time.Second)
	}
	return true, nil
}

// SetStandby sets the autoscaling instance to standby mode.
func (r *RollingUpgradeReconciler) SetStandby(ruObj *upgrademgrv1alpha1.RollingUpgrade, instanceID string) error {

	log.Infof("%v: Setting %v to stand-by", ruObj.Name, instanceID)
	input := &autoscaling.EnterStandbyInput{
		AutoScalingGroupName:           aws.String(ruObj.Spec.AsgName),
		InstanceIds:                    aws.StringSlice([]string{instanceID}),
		ShouldDecrementDesiredCapacity: aws.Bool(false),
	}

	val, ok := r.ruObjNameToASG.Load(ruObj.Name)
	if !ok {
		return fmt.Errorf("Unable to load ASG with name: %s", ruObj.Name)
	}
	asg := val.(*autoscaling.Group)

	for _, instance := range asg.Instances {
		if aws.StringValue(instance.InstanceId) == instanceID {
			if aws.StringValue(instance.LifecycleState) == autoscaling.LifecycleStateInService {
				break
			} else if aws.StringValue(instance.LifecycleState) == autoscaling.LifecycleStateStandby {
				log.Infof("%v: cannot set instance %v to stand-by, instance is already in stand-by", ruObj.Name, instanceID)
				return nil
			}
			log.Warnf("%v: cannot set instance %v to stand-by, instance in state %v", ruObj.Name, instanceID, aws.StringValue(instance.LifecycleState))
			return nil
		}
	}
	_, err := r.ASGClient.EnterStandby(input)
	if err != nil {
		if aerr, ok := err.(awserr.Error); ok {
			if strings.Contains(aerr.Message(), "not found") {
				log.Printf("%v: Instance %s not found. Moving on\n", ruObj.Name, instanceID)
				return nil
			}
			switch aerr.Code() {
			case autoscaling.ErrCodeResourceContentionFault:
				log.Warnf("%v: instance %v failed to enter standby due to resource contention: %v", ruObj.Name, instanceID, aerr.Error())
				return nil
			default:
				log.Errorf("%v: instance %v failed to enter standby due to unexpected reason: %v", ruObj.Name, instanceID, aerr.Error())
				return err
			}
		}
	}
	return nil
}

// TerminateNode actually terminates the given node.
func (r *RollingUpgradeReconciler) TerminateNode(ruObj *upgrademgrv1alpha1.RollingUpgrade, instanceID string) error {

	input := &autoscaling.TerminateInstanceInAutoScalingGroupInput{
		InstanceId:                     aws.String(instanceID),
		ShouldDecrementDesiredCapacity: aws.Bool(false),
	}

	_, err := r.ASGClient.TerminateInstanceInAutoScalingGroup(input)
	if err != nil {
		if aerr, ok := err.(awserr.Error); ok {
			if strings.Contains(aerr.Message(), "not found") {
				log.Printf("Instance %s not found. Moving on\n", instanceID)
				return nil
			}
			switch aerr.Code() {
			case autoscaling.ErrCodeScalingActivityInProgressFault:
				log.Println(autoscaling.ErrCodeScalingActivityInProgressFault, aerr.Error())
			case autoscaling.ErrCodeResourceContentionFault:
				log.Println(autoscaling.ErrCodeResourceContentionFault, aerr.Error())
				return nil
			default:
				log.Println(aerr.Error())
				return err
			}
		}
	}

	log.Infof("%v: terminated instance %v", ruObj.Name, instanceID)

	log.Printf("%v: starting post termination sleep for %v seconds", ruObj.Name, ruObj.Spec.NodeIntervalSeconds)
	time.Sleep(time.Duration(ruObj.Spec.NodeIntervalSeconds) * time.Second)
	if ruObj.Spec.PostTerminate.Script != "" {
		out, err := runScript(ruObj.Spec.PostTerminate.Script, false, ruObj.Name)
		if err != nil {
			if strings.HasPrefix(out, "Error from server (NotFound)") {
				log.Printf("%s: Node not found when running postTerminate: %s. Ignoring ...", ruObj.Name, out)
				return nil
			}
			msg := "Failed to run postTerminate script: " + err.Error()
			log.Printf("%s: %s", ruObj.Name, msg)
			return errors.New(msg)
		}
	}
	return nil
}

func (r *RollingUpgradeReconciler) setDefaults(ruObj *upgrademgrv1alpha1.RollingUpgrade) {
	if ruObj.Spec.Region == "" {
		ruObj.Spec.Region = "us-west-2"
	}
}

func (r *RollingUpgradeReconciler) getNodeName(i *autoscaling.Instance, nodeList *corev1.NodeList, ruObj *upgrademgrv1alpha1.RollingUpgrade) string {
	node := r.getNodeFromAsg(i, nodeList, ruObj)
	if node == nil {
		log.Printf("%s: Node name for instance %s not found\n", ruObj.Name, *i.InstanceId)
		return ""
	}
	return node.Name
}

func (r *RollingUpgradeReconciler) getNodeFromAsg(i *autoscaling.Instance, nodeList *corev1.NodeList, ruObj *upgrademgrv1alpha1.RollingUpgrade) *corev1.Node {
	for _, n := range nodeList.Items {
		tokens := strings.Split(n.Spec.ProviderID, "/")
		justID := tokens[len(tokens)-1]
		if *i.InstanceId == justID {
			log.Printf("%s: Found instance %s, name %s\n", ruObj.Name, justID, n.Name)
			return &n
		}
	}

	log.Printf("%s: Node for instance %s not found\n", ruObj.Name, *i.InstanceId)
	return nil
}

func (r *RollingUpgradeReconciler) populateAsg(ruObj *upgrademgrv1alpha1.RollingUpgrade) error {
	// Initialize a session in the given region that the SDK will use to load
	// credentials.
	input := &autoscaling.DescribeAutoScalingGroupsInput{
		AutoScalingGroupNames: []*string{
			aws.String(ruObj.Spec.AsgName),
		},
	}

	result, err := r.ASGClient.DescribeAutoScalingGroups(input)
	if err != nil {
		log.Println(err.Error())
		return errors.New(ruObj.Name + ": Failed to describe autoscaling group: " + err.Error())
	}

	if len(result.AutoScalingGroups) == 0 {
		log.Printf("%s: No ASG found with name %s!\n", ruObj.Name, ruObj.Spec.AsgName)
		return errors.New("No ASG found")
	} else if len(result.AutoScalingGroups) > 1 {
		log.Printf("%s: Too many asgs found with name %d!\n", ruObj.Name, len(result.AutoScalingGroups))
		return errors.New("Too many ASGs")
	}

	asg := result.AutoScalingGroups[0]
	r.ruObjNameToASG.Store(ruObj.Name, asg)

	return nil
}

func (r *RollingUpgradeReconciler) populateNodeList(ruObj *upgrademgrv1alpha1.RollingUpgrade, nodeInterface v1.NodeInterface) error {
	nodeList, err := nodeInterface.List(metav1.ListOptions{})
	if err != nil {
		msg := "Failed to get all nodes in the cluster: " + err.Error()
		log.Printf("%s: %s", ruObj.Name, msg)
		return errors.New(ruObj.Name + ": Failed to get all nodes in the cluster: " + err.Error())
	}

	nodesFound := ""
	for _, n := range nodeList.Items {
		nodesFound = n.Name + "," + nodesFound
	}

	r.NodeList = nodeList
	return nil
}

// Loads specific environment variables for scripts to use
// on a given rollingUpgrade and autoscaling instance
func loadEnvironmentVariables(ruObj *upgrademgrv1alpha1.RollingUpgrade, nodeInstance *corev1.Node) error {
	if err := os.Setenv(asgNameKey, ruObj.Spec.AsgName); err != nil {
		return errors.New(ruObj.Name + ": Could not load " + asgNameKey + ": " + err.Error())
	}
	tokens := strings.Split(nodeInstance.Spec.ProviderID, "/")
	justID := tokens[len(tokens)-1]
	if err := os.Setenv(instanceIDKey, justID); err != nil {
		return errors.New(ruObj.Name + ": Could not load " + instanceIDKey + ": " + err.Error())
	}
	if err := os.Setenv(instanceNameKey, nodeInstance.GetName()); err != nil {
		return errors.New(ruObj.Name + ": Could not load " + instanceNameKey + ": " + err.Error())
	}
	return nil
}

func (r *RollingUpgradeReconciler) getInProgressInstances(instances []*autoscaling.Instance) ([]*autoscaling.Instance, error) {
	var inProgressInstances []*autoscaling.Instance
	taggedInstances, err := getTaggedInstances(EC2StateTagKey, "in-progress", r.EC2Client)
	if err != nil {
		return inProgressInstances, err
	}
	for _, instance := range instances {
		if contains(taggedInstances, aws.StringValue(instance.InstanceId)) {
			inProgressInstances = append(inProgressInstances, instance)
		}
	}
	return inProgressInstances, nil
}

func (r *RollingUpgradeReconciler) runRestack(ctx *context.Context, ruObj *upgrademgrv1alpha1.RollingUpgrade, KubeCtlCall string) (int, error) {
	// Setting default values for the Strategy in rollup object
	r.setDefaultsForRollingUpdateStrategy(ruObj)

	value, ok := r.ruObjNameToASG.Load(ruObj.Name)
	if !ok {
		msg := "Failed to find rollingUpgrade name in map."
		log.Printf(msg)
		return 0, errors.New(msg)
	}

	asg := value.(*autoscaling.Group)
	log.Printf("Nodes in ASG %s that *might* need to be updated: %d\n", *asg.AutoScalingGroupName, len(asg.Instances))

	// No further processing is required if ASG doesn't have an instance running
	totalNodes := len(asg.Instances)
	// No further processing is required if ASG doesn't have an instance running
	if totalNodes == 0 {
		log.Printf("Total nodes found for %s is 0", ruObj.Name)
		return 0, nil
	}

	nodeSelector := getNodeSelector(asg, ruObj)

	// set the state of instances in the ASG to new in the cluster store
	r.ClusterState.initializeAsg(*asg.AutoScalingGroupName, asg.Instances)

	launchDefinition := NewLaunchDefinition(asg)

	processedInstances := 0

	inProgress, err := r.getInProgressInstances(asg.Instances)
	if err != nil {
		log.Errorf("Failed to acquire in-progress instances, %v", err)
	}

	for processedInstances < totalNodes {
		instances := []*autoscaling.Instance{}
		if len(inProgress) == 0 {
			// Fetch instances to update from node selector
			instances = nodeSelector.SelectNodesForRestack(r.ClusterState)
			log.Printf("selected instances for rotation: %+v", instances)
		} else {
			// Prefer in progress instances over new ones
			instances = inProgress
			inProgress = []*autoscaling.Instance{}
			log.Printf("found in progress instances: %+v", instances)
		}

		if instances == nil {
			errorMessage := fmt.Sprintf(
				"No instances available for update across all AZ's for %s. Processed %d of total %d instances",
				ruObj.Name, processedInstances, totalNodes)
			// No instances fetched from any AZ, stop processing
			log.Print(errorMessage)

			// this should never be case, return error
			return processedInstances, errors.New(errorMessage)
		}

		// update the instances
		err := r.UpdateInstances(ctx, ruObj, instances, launchDefinition, KubeCtlCall)
		processedInstances += len(instances)
		if err != nil {
			return processedInstances, err
		}
	}
	r.ClusterState.deleteEntryOfAsg(*asg.AutoScalingGroupName)
	return processedInstances, nil
}

func (r *RollingUpgradeReconciler) finishExecution(finalStatus string, nodesProcessed int, ctx *context.Context, ruObj *upgrademgrv1alpha1.RollingUpgrade) (reconcile.Result, error) {
	// delete the entry instances of the ASG
	r.ClusterState.deleteEntryOfAsg(ruObj.Spec.AsgName)
	log.Printf("Deleted the entries of ASG %s in the cluster store for %s", ruObj.Spec.AsgName, ruObj.Name)

	log.Printf("Marked object %s as %s", ruObj.Name, finalStatus)
	endTime := time.Now()
	ruObj.Status.EndTime = endTime.Format(time.RFC3339)
	ruObj.Status.CurrentStatus = finalStatus
	ruObj.Status.NodesProcessed = nodesProcessed

	startTime, err := time.Parse(time.RFC3339, ruObj.Status.StartTime)
	if err != nil {
		log.Printf("Failed to calculate totalProcessingTime for %s", ruObj.Name)
	} else {
		ruObj.Status.TotalProcessingTime = endTime.Sub(startTime).String()
	}

	MarkObjForCleanup(ruObj)
	r.Update(*ctx, ruObj)
	r.admissionMap.Delete(ruObj.Name)
	log.Printf("Deleted %s from admission map %p", ruObj.Name, &r.admissionMap)
	return reconcile.Result{}, nil
}

// Process actually performs the ec2-instance restacking.
func (r *RollingUpgradeReconciler) Process(ctx *context.Context,
	ruObj *upgrademgrv1alpha1.RollingUpgrade) (reconcile.Result, error) {
	logr := r.Log.WithValues("rollingupgrade", ruObj.Name)

	// If the object is being deleted, nothing to do.
	if !ruObj.DeletionTimestamp.IsZero() {
		logr.Info("Object is being deleted. No more processing")
		r.admissionMap.Delete(ruObj.Name)
		logr.Info("Deleted object from admission map")
		return reconcile.Result{}, nil
	}

	if ruObj.Status.CurrentStatus == StatusComplete ||
		ruObj.Status.CurrentStatus == StatusError {
		logr.Info("No more processing", "Object state", ruObj.Status.CurrentStatus)

		if exists := ruObj.ObjectMeta.Annotations[JanitorAnnotation]; exists == "" {
			logr.Info("Marking object for deletion")
			MarkObjForCleanup(ruObj)
			r.Update(*ctx, ruObj)
		}

		r.admissionMap.Delete(ruObj.Name)
		logr.Info("Deleted object from admission map")
		return reconcile.Result{}, nil
	}

	r.setDefaults(ruObj)

	config := aws.NewConfig().WithRegion(ruObj.Spec.Region)
	config = config.WithCredentialsChainVerboseErrors(true)
	config = request.WithRetryer(config, log.NewRetryLogger(DefaultRetryer))
	sess, err := session.NewSession(config)
	if err != nil {
		log.Fatalf("failed to create asg client, %v", err)
	}
	r.ASGClient = autoscaling.New(sess)
	r.EC2Client = ec2.New(sess)

	err = r.populateAsg(ruObj)
	if err != nil {
		return r.finishExecution(StatusError, 0, ctx, ruObj)
	}

	//TODO(shri): Ensure that no node is Unschedulable at this time.
	err = r.populateNodeList(ruObj, r.generatedClient.CoreV1().Nodes())
	if err != nil {
		return r.finishExecution(StatusError, 0, ctx, ruObj)
	}

	// Update the CR with some basic info before staring the restack.
	ruObj.Status.StartTime = time.Now().Format(time.RFC3339)
	ruObj.Status.CurrentStatus = StatusRunning
	ruObj.Status.NodesProcessed = 0

	value, ok := r.ruObjNameToASG.Load(ruObj.Name)
	if !ok {
		msg := "Failed to find rollingUpgrade name in map."
		log.Printf(msg)
		return r.finishExecution(StatusError, 0, ctx, ruObj)
	}
	asg := value.(*autoscaling.Group)
	ruObj.Status.TotalNodes = len(asg.Instances)
	r.Update(*ctx, ruObj)

	// Run the restack that acutally performs the rolling update.
	nodesProcessed, err := r.runRestack(ctx, ruObj, KubeCtlBinary)
	if err != nil {
		return r.finishExecution(StatusError, nodesProcessed, ctx, ruObj)
	}

	return r.finishExecution(StatusComplete, nodesProcessed, ctx, ruObj)
}

// MarkObjForCleanup sets the annotation on the given object for deletion.
func MarkObjForCleanup(ruObj *upgrademgrv1alpha1.RollingUpgrade) {
	if ruObj.ObjectMeta.Annotations == nil {
		ruObj.ObjectMeta.Annotations = map[string]string{}
	}

	switch ruObj.Status.CurrentStatus {
	case StatusComplete:
		ruObj.ObjectMeta.Annotations[JanitorAnnotation] = ClearCompletedFrequency
	case StatusError:
		ruObj.ObjectMeta.Annotations[JanitorAnnotation] = ClearErrorFrequency
	}
}

// +kubebuilder:rbac:groups=upgrademgr.keikoproj.io,resources=rollingupgrades,verbs=get;list;watch;create;update;patch;delete
// +kubebuilder:rbac:groups=upgrademgr.keikoproj.io,resources=rollingupgrades/status,verbs=get;update;patch
// +kubebuilder:rbac:groups=core,resources=nodes,verbs=get;list;patch
// +kubebuilder:rbac:groups=core,resources=pods,verbs=list
// +kubebuilder:rbac:groups=core,resources=pods/eviction,verbs=create
// +kubebuilder:rbac:groups=extensions;apps,resources=daemonsets;replicasets;statefulsets,verbs=get
// +kubebuilder:rbac:groups=batch,resources=jobs,verbs=get

// Reconcile reads that state of the cluster for a RollingUpgrade object and makes changes based on the state read
// and the details in the RollingUpgrade.Spec
func (r *RollingUpgradeReconciler) Reconcile(req ctrl.Request) (ctrl.Result, error) {
	ctx := context.Background()
	logr := r.Log.WithValues("rollingupgrade", req.NamespacedName)

	// Fetch the RollingUpgrade instance
	ruObj := &upgrademgrv1alpha1.RollingUpgrade{}
	err := r.Get(ctx, req.NamespacedName, ruObj)
	if err != nil {
		if k8serrors.IsNotFound(err) {
			// Object not found, return. Created objects are automatically garbage collected.
			// For additional cleanup logic use finalizers.
			r.admissionMap.Delete(req.Name)
			logr.Info("Deleted object from map", "name", req.Name)
			return ctrl.Result{}, nil
		}
		// Error reading the object - requeue the request.
		return ctrl.Result{}, err
	}

	// Setting default values for the Strategy in rollup object
	r.setDefaultsForRollingUpdateStrategy(ruObj)
	log.Printf("Default strategy settings applied for %s, update strategy - %+v", ruObj.Name, ruObj.Spec.Strategy)

	error := r.validateRollingUpgradeObj(ruObj)
	if error != nil {
		log.Printf("Validation failed for %s with error - %s", ruObj.Name, error.Error())
		return reconcile.Result{}, error
	}

	result, ok := r.admissionMap.Load(ruObj.Name)
	if ok {
		if result == "processing" {
			logr.Info("Found obj in map:", "name", ruObj.Name)
			logr.Info("Object already being processed", "name", ruObj.Name)
		} else {
			logr.Info("Sync map with invalid entry for ", "name", ruObj.Name)
		}
	} else {
		r.Process(&ctx, ruObj)
		logr.Info("Adding obj to map: ", "name", ruObj.Name)
		r.admissionMap.Store(ruObj.Name, "processing")
	}

	return ctrl.Result{}, nil
}

// SetupWithManager creates a new manager.
func (r *RollingUpgradeReconciler) SetupWithManager(mgr ctrl.Manager) error {
	r.generatedClient = kubernetes.NewForConfigOrDie(mgr.GetConfig())
	return ctrl.NewControllerManagedBy(mgr).
		For(&upgrademgrv1alpha1.RollingUpgrade{}).
		WithOptions(controller.Options{MaxConcurrentReconciles: r.maxParallel}).
		Complete(r)
}

func (r *RollingUpgradeReconciler) setStateTag(ruObj *upgrademgrv1alpha1.RollingUpgrade, instanceID string, state string) error {
	log.Printf("%v: setting instance %v state to %v", ruObj.Name, instanceID, state)
	err := tagEC2instance(instanceID, EC2StateTagKey, state, r.EC2Client)
	if err != nil {
		return err
	}
	return nil
}

// validateRollingUpgradeObj validates rollup object for the type, maxUnavailable and drainTimeout
func (r *RollingUpgradeReconciler) validateRollingUpgradeObj(ruObj *upgrademgrv1alpha1.RollingUpgrade) error {
	strategy := ruObj.Spec.Strategy

	var nilStrategy = upgrademgrv1alpha1.UpdateStrategy{}
	if strategy == nilStrategy {
		return nil
	}

	// validating the maxUnavailable value
	if strategy.MaxUnavailable.Type == 0 {
		if strategy.MaxUnavailable.IntVal <= 0 {
			err := errors.New(fmt.Sprintf("%s: Invalid value for maxUnavailable - %d",
				ruObj.Name, strategy.MaxUnavailable.IntVal))
			log.Print(err)
			return err
		}
	} else if strategy.MaxUnavailable.Type == 1 {
		strVallue := strategy.MaxUnavailable.StrVal
		intValue, _ := strconv.Atoi(strings.Trim(strVallue, "%"))
		if intValue <= 0 || intValue > 100 {
			err := errors.New(fmt.Sprintf("%s: Invalid value for maxUnavailable - %s",
				ruObj.Name, strategy.MaxUnavailable.StrVal))
			log.Print(err)
			return err
		}
	}

	// validating the strategy type
	if strategy.Type != upgrademgrv1alpha1.RandomUpdateStrategy &&
		strategy.Type != upgrademgrv1alpha1.UniformAcrossAzUpdateStrategy {
		err := errors.New(fmt.Sprintf("%s: Invalid value for strategy type - %s", ruObj.Name, strategy.Type))
		log.Print(err)
		return err
	}
	return nil
}

// setDefaultsForRollingUpdateStrategy sets the default values for type, maxUnavailable and drainTimeout
func (r *RollingUpgradeReconciler) setDefaultsForRollingUpdateStrategy(ruObj *upgrademgrv1alpha1.RollingUpgrade) {

	// Setting the default values for the update strategy when strategy is not set
	// Default behaviour should be to update one node at a time and should wait for kubectl drain completion
	var nilStrategy = upgrademgrv1alpha1.UpdateStrategy{}
	if ruObj.Spec.Strategy == nilStrategy {
		log.Printf("Update strategy not set on the rollup object - %s, setting the default strategy.", ruObj.Name)
		strategy := upgrademgrv1alpha1.UpdateStrategy{
			Type:           upgrademgrv1alpha1.RandomUpdateStrategy,
			Mode:           upgrademgrv1alpha1.UpdateStrategyModeLazy,
			MaxUnavailable: intstr.IntOrString{IntVal: 1},
			DrainTimeout:   -1,
		}
		ruObj.Spec.Strategy = strategy
	} else {
		if ruObj.Spec.Strategy.Type == "" {
			ruObj.Spec.Strategy.Type = upgrademgrv1alpha1.RandomUpdateStrategy
		}
		if ruObj.Spec.Strategy.Mode == "" {
			// default to lazy mode
			ruObj.Spec.Strategy.Mode = upgrademgrv1alpha1.UpdateStrategyModeLazy
		}
		// intstr.IntOrString has the default value 0 with int types
		if ruObj.Spec.Strategy.MaxUnavailable.Type == 0 && ruObj.Spec.Strategy.MaxUnavailable.IntVal == 0 {
			ruObj.Spec.Strategy.MaxUnavailable = intstr.IntOrString{Type: 0, IntVal: 1}
		}
		if ruObj.Spec.Strategy.DrainTimeout == 0 {
			ruObj.Spec.Strategy.DrainTimeout = -1
		}
	}
}

type UpdateInstancesError struct {
	InstanceUpdateErrors []error
}

func (error UpdateInstancesError) Error() string {
	return fmt.Sprintf("Error updating instances, ErrorCount: %d, Errors: %v",
		len(error.InstanceUpdateErrors), error.InstanceUpdateErrors)
}

func NewUpdateInstancesError(instanceUpdateErrors []error) *UpdateInstancesError {
	return &UpdateInstancesError{InstanceUpdateErrors: instanceUpdateErrors}
}

func (r *RollingUpgradeReconciler) UpdateInstances(ctx *context.Context,
	ruObj *upgrademgrv1alpha1.RollingUpgrade,
	instances []*autoscaling.Instance,
	launchDefinition *launchDefinition,
	KubeCtlCall string) error {

	totalNodes := len(instances)
	if totalNodes == 0 {
		return nil
	}

	ch := make(chan error)

	for _, instance := range instances {
		go r.UpdateInstance(ctx, ruObj, instance, launchDefinition, KubeCtlCall, ch)
	}

	// wait for upgrades to complete
	nodesProcessed := 0
	var instanceUpdateErrors []error
Loop:
	for err := range ch {
		nodesProcessed++
		switch err {
		case nil:
			if nodesProcessed == totalNodes {
				break Loop
			}
		default:
			instanceUpdateErrors = append(instanceUpdateErrors, err)
			if nodesProcessed == totalNodes {
				break Loop
			}
		}
	}

	if instanceUpdateErrors != nil && len(instanceUpdateErrors) > 0 {
		return NewUpdateInstancesError(instanceUpdateErrors)
	}
	return nil
}

func (r *RollingUpgradeReconciler) UpdateInstanceEager(
	ruObj *upgrademgrv1alpha1.RollingUpgrade,
	nodeName,
	targetInstanceID,
	KubeCtlCall string,
	ch chan error) {

	// Set instance to standby
	err := r.SetStandby(ruObj, targetInstanceID)
	if err != nil {
		ch <- err
		return
	}

	// Wait for new instance to be created
	err = r.WaitForDesiredInstances(ruObj)
	if err != nil {
		ch <- err
		return
	}

	// Wait for in-service nodes to be ready and match desired
	err = r.WaitForDesiredNodes(ruObj)
	if err != nil {
		ch <- err
		return
	}

	// Drain and wait for draining node.
	r.DrainTerminate(ruObj, nodeName, targetInstanceID, KubeCtlCall, ch)

}

func (r *RollingUpgradeReconciler) DrainTerminate(
	ruObj *upgrademgrv1alpha1.RollingUpgrade,
	nodeName,
	targetInstanceID,
	KubeCtlCall string,
	ch chan error) {

	// Drain and wait for draining node.
	err := r.DrainNode(ruObj, nodeName, KubeCtlCall, ruObj.Spec.Strategy.DrainTimeout)
	if err != nil {
		ch <- err
		return
	}

	// Terminate instance.
	err = r.TerminateNode(ruObj, targetInstanceID)
	if err != nil {
		ch <- err
		return
	}

}

func (r *RollingUpgradeReconciler) UpdateInstance(ctx *context.Context,
	ruObj *upgrademgrv1alpha1.RollingUpgrade,
	i *autoscaling.Instance,
	launchDefinition *launchDefinition,
	KubeCtlCall string,
	ch chan error) {

	// If the running node has the same launchconfig as the asg,
	// there is no need to refresh it.
	targetInstanceID := aws.StringValue(i.InstanceId)
	if !requiresRefresh(i, launchDefinition) {
		log.Printf("Ignoring %s since it has the correct launch-config", targetInstanceID)
		ruObj.Status.NodesProcessed = ruObj.Status.NodesProcessed + 1
		r.Update(*ctx, ruObj)
		ch <- nil
		return
	} else {
		log.Printf("Will replace instance: %s", targetInstanceID)
	}

	nodeName := r.getNodeName(i, r.NodeList, ruObj)
	if nodeName == "" {
		ch <- nil
		return
	}

	// Load the environment variables for scripts to run
	err := loadEnvironmentVariables(ruObj, r.getNodeFromAsg(i, r.NodeList, ruObj))
	if err != nil {
		ch <- err
		return
	}

	// set the EC2 tag indicating the state to in-progress
	err = r.setStateTag(ruObj, targetInstanceID, "in-progress")
	if err != nil {
		ch <- err
		return
	}

	mode := ruObj.Spec.Strategy.Mode.String()
	if strings.ToLower(mode) == upgrademgrv1alpha1.UpdateStrategyModeEager.String() {
		log.Printf("%v: starting replacement with eager mode", ruObj.Name)
		r.UpdateInstanceEager(ruObj, nodeName, targetInstanceID, KubeCtlCall, ch)
	} else if strings.ToLower(mode) == upgrademgrv1alpha1.UpdateStrategyModeLazy.String() {
		log.Printf("%v: starting replacement with lazy mode", ruObj.Name)
		r.DrainTerminate(ruObj, nodeName, targetInstanceID, KubeCtlCall, ch)
	}

	unjoined, err := r.WaitForTermination(ruObj, nodeName, r.generatedClient.CoreV1().Nodes())
	if err != nil {
		ch <- err
		return
	}

	if !unjoined {
		log.Warnf("%v: termination waiter completed but %s is still joined, will proceed with upgrade", ruObj.Name, nodeName)
	}

	// set the EC2 tag indicating the state to completed
	err = r.setStateTag(ruObj, targetInstanceID, "completed")
	if err != nil {
		ch <- err
		return
	}

	ruObj.Status.NodesProcessed = ruObj.Status.NodesProcessed + 1
	r.Update(*ctx, ruObj)

	// TODO(shri): Run validate. How?
	r.ClusterState.markUpdateCompleted(*i.InstanceId)
	ch <- nil
	return
}

func requiresRefresh(ec2Instance *autoscaling.Instance, definition *launchDefinition) bool {
	if definition.launchConfigurationName != nil {
		if *(definition.launchConfigurationName) != aws.StringValue(ec2Instance.LaunchConfigurationName) {
			return true
		}
	} else if definition.launchTemplate != nil && ec2Instance.LaunchTemplate != nil {
		instanceLaunchTemplate := ec2Instance.LaunchTemplate
		targetLaunchTemplate := definition.launchTemplate
		if aws.StringValue(instanceLaunchTemplate.LaunchTemplateId) != aws.StringValue(targetLaunchTemplate.LaunchTemplateId) {
			return true
		}
		if aws.StringValue(instanceLaunchTemplate.LaunchTemplateName) != aws.StringValue(targetLaunchTemplate.LaunchTemplateName) {
			return true
		}
		if aws.StringValue(instanceLaunchTemplate.Version) != aws.StringValue(targetLaunchTemplate.Version) {
			return true
		}
	}
	return false
}<|MERGE_RESOLUTION|>--- conflicted
+++ resolved
@@ -110,19 +110,11 @@
 	EC2Client       ec2iface.EC2API
 	ASGClient       autoscalingiface.AutoScalingAPI
 	generatedClient *kubernetes.Clientset
-<<<<<<< HEAD
 	NodeList        *corev1.NodeList
 	admissionMap    sync.Map
 	ruObjNameToASG  sync.Map
 	ClusterState    ClusterState
 	maxParallel     int
-=======
-	NodeList       *corev1.NodeList
-	admissionMap   sync.Map
-	ruObjNameToASG sync.Map
-	ClusterState   ClusterState
-	maxParallel    int
->>>>>>> 938ffd50
 }
 
 func (r *RollingUpgradeReconciler) SetMaxParallel(max int) {
