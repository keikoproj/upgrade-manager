/*

Licensed under the Apache License, Version 2.0 (the "License");
you may not use this file except in compliance with the License.
You may obtain a copy of the License at

    http://www.apache.org/licenses/LICENSE-2.0

Unless required by applicable law or agreed to in writing, software
distributed under the License is distributed on an "AS IS" BASIS,
WITHOUT WARRANTIES OR CONDITIONS OF ANY KIND, either express or implied.
See the License for the specific language governing permissions and
limitations under the License.
*/

package controllers

import (
	"context"
<<<<<<< HEAD
	"errors"
	"k8s.io/apimachinery/pkg/util/intstr"
	"log"
=======
	"fmt"
	"github.com/pkg/errors"
>>>>>>> dadef961
	"os"
	"os/exec"
	"strconv"
	"strings"
	"sync"
	"time"

	"k8s.io/apimachinery/pkg/util/intstr"

	corev1 "k8s.io/api/core/v1"

	"github.com/aws/aws-sdk-go/aws"
	"github.com/aws/aws-sdk-go/aws/awserr"
	awsclient "github.com/aws/aws-sdk-go/aws/client"
	"github.com/aws/aws-sdk-go/aws/request"
	"github.com/aws/aws-sdk-go/aws/session"
	"github.com/aws/aws-sdk-go/service/autoscaling"
	"github.com/aws/aws-sdk-go/service/autoscaling/autoscalingiface"
	"github.com/aws/aws-sdk-go/service/ec2"
	"github.com/aws/aws-sdk-go/service/ec2/ec2iface"
	"github.com/go-logr/logr"
	iebackoff "github.com/keikoproj/inverse-exp-backoff"
	k8serrors "k8s.io/apimachinery/pkg/api/errors"
	v1errors "k8s.io/apimachinery/pkg/api/errors"
	metav1 "k8s.io/apimachinery/pkg/apis/meta/v1"
	"k8s.io/client-go/kubernetes"
	v1 "k8s.io/client-go/kubernetes/typed/core/v1"
	ctrl "sigs.k8s.io/controller-runtime"
	"sigs.k8s.io/controller-runtime/pkg/client"
	"sigs.k8s.io/controller-runtime/pkg/controller"
	"sigs.k8s.io/controller-runtime/pkg/reconcile"

	upgrademgrv1alpha1 "github.com/keikoproj/upgrade-manager/api/v1alpha1"
	log "github.com/keikoproj/upgrade-manager/pkg/log"
)

const (
	// StatusRunning marks the CR to be running.
	StatusRunning = "running"
	// StatusComplete marks the CR as completed.
	StatusComplete = "completed"
	// StatusError marks the CR as errored out.
	StatusError = "error"
	// JanitorAnnotation is for completed objects.
	JanitorAnnotation = "janitor/ttl"
	// ClearCompletedFrequency is the time after which a completed rollingUpgrade object is deleted.
	ClearCompletedFrequency = "1d"
	// ClearErrorFrequency is the time after which an errored rollingUpgrade object is deleted.
	ClearErrorFrequency = "7d"
	// EC2StateTagKey is the EC2 tag key for indicating the state
	EC2StateTagKey = "upgrademgr.keikoproj.io/state"

	// Environment variable keys
	asgNameKey      = "ASG_NAME"
	instanceIDKey   = "INSTANCE_ID"
	instanceNameKey = "INSTANCE_NAME"

	// KubeCtlBinary is the path to the kubectl executable
	KubeCtlBinary = "/usr/local/bin/kubectl"
	// ShellBinary is the path to the shell executable
	ShellBinary = "/bin/sh"
)

var (
	// TerminationTimeoutSeconds is the timeout threshold for waiting for a node object unjoin
	TerminationTimeoutSeconds = 3600
	// TerminationSleepIntervalSeconds is the polling interval for checking if a node object is unjoined
	TerminationSleepIntervalSeconds = 30
	// WaiterMaxDelay is the maximum delay for waiters inverse exponential backoff
	WaiterMaxDelay = time.Second * 90
	// WaiterMinDelay is the minimum delay for waiters inverse exponential backoff
	WaiterMinDelay = time.Second * 15
	// WaiterFactor is the delay reduction factor per retry
	WaiterFactor = 0.5
	// WaiterMaxAttempts is the maximum number of retries for waiters
	WaiterMaxAttempts = uint32(32)
)

var DefaultRetryer = awsclient.DefaultRetryer{
	NumMaxRetries:    250,
	MinThrottleDelay: time.Second * 5,
	MaxThrottleDelay: time.Second * 20,
	MinRetryDelay:    time.Second * 1,
	MaxRetryDelay:    time.Second * 5,
}

// RollingUpgradeReconciler reconciles a RollingUpgrade object
type RollingUpgradeReconciler struct {
	client.Client
	Log             logr.Logger
	EC2Client       ec2iface.EC2API
	ASGClient       autoscalingiface.AutoScalingAPI
	generatedClient *kubernetes.Clientset
	Asgs            map[string]*autoscaling.Group
	NodeList        *corev1.NodeList
	admissionMap    sync.Map
	ruObjNameToASG  sync.Map
	ClusterState    ClusterState
	maxParallel     int
}

func (r *RollingUpgradeReconciler) SetMaxParallel(max int) {
	if max >= 1 {
		log.Infof("max parallel reconciles = %v", max)
		r.maxParallel = max
	}
}

func runScript(script string, background bool, objName string) (string, error) {
	log.Printf("%s: Running script %s", objName, script)
	if background {
		log.Printf("%s: Running script in background. Logs not available.", objName)
		exec.Command(ShellBinary, "-c", script).Run()
		return "", nil
	}

	out, err := exec.Command("/bin/sh", "-c", script).CombinedOutput()
	if err != nil {
		log.Printf("Script finished with output: %s\n,  error: %s", out, err)
	} else {
		log.Printf("%s: Script finished with output: %s", objName, out)
	}
	return string(out), err
}

func (r *RollingUpgradeReconciler) preDrainHelper(ruObj *upgrademgrv1alpha1.RollingUpgrade) error {
	if ruObj.Spec.PreDrain.Script != "" {
		script := ruObj.Spec.PreDrain.Script
		_, err := runScript(script, false, ruObj.Name)
		if err != nil {
			msg := "Failed to run preDrain script: " + err.Error()
			log.Printf("%s: %s", ruObj.Name, msg)
			return errors.New(msg)
		}
	}
	return nil
}

// Operates on any scripts that were provided after the draining of the node.
// kubeCtlCall is provided as an argument to decouple the method from the actual kubectl call
func (r *RollingUpgradeReconciler) postDrainHelper(ruObj *upgrademgrv1alpha1.RollingUpgrade, nodeName string, kubeCtlCall string) error {
	if ruObj.Spec.PostDrain.Script != "" {
		_, err := runScript(ruObj.Spec.PostDrain.Script, false, ruObj.Name)
		if err != nil {
			msg := "Failed to run postDrain script: " + err.Error()
			log.Printf("%s: %s", ruObj.Name, msg)

			log.Printf("%s: Uncordoning the node %s since it failed to run postDrain Script", ruObj.Name, nodeName)
			runScript(kubeCtlCall+" uncordon "+nodeName, false, ruObj.Name)
			return errors.New(msg)
		}
	}
	log.Printf("%s: Waiting for postDrainDelay of %v seconds", ruObj.Name, ruObj.Spec.PostDrainDelaySeconds)
	time.Sleep(time.Duration(ruObj.Spec.PostDrainDelaySeconds) * time.Second)

	if ruObj.Spec.PostDrain.PostWaitScript != "" {
		_, err := runScript(ruObj.Spec.PostDrain.PostWaitScript, false, ruObj.Name)
		if err != nil {
			msg := "Failed to run postDrainWait script: " + err.Error()
			log.Printf("%s: %s", ruObj.Name, msg)

			log.Printf("%s: Uncordoning the node %s since it failed to run postDrainWait Script", ruObj.Name, nodeName)
			runScript(kubeCtlCall+" uncordon "+nodeName, false, ruObj.Name)
			return errors.New(msg)
		}
	}
	return nil
}

// DrainNode runs "kubectl drain" on the given node
// kubeCtlCall is provided as an argument to decouple the method from the actual kubectl call
func (r *RollingUpgradeReconciler) DrainNode(ruObj *upgrademgrv1alpha1.RollingUpgrade,
	nodeName string,
	kubeCtlCall string,
	drainTimeout int) error {
	// Running kubectl drain node.
	err := r.preDrainHelper(ruObj)
	if err != nil {
		return errors.New(ruObj.Name + ": Predrain script failed: " + err.Error())
	}

	errChan := make(chan error)
	ctx := context.TODO()
	var cancel context.CancelFunc

	// Add a context with timeout only if a valid drain timeout value is specified
	// default value used for drain timeout is -1
	if drainTimeout >= 0 {
		log.Printf("Creating a context with timeout - %d", drainTimeout)
		// Define a cancellation after drainTimeout
		ctx, cancel = context.WithTimeout(ctx, time.Duration(drainTimeout)*time.Second)
		defer cancel()
	} else {
		log.Printf("Skipped creating context with timeout. Drain timeout - %d", drainTimeout)
	}

	log.Printf("Invoking kubectl drain for the node - %s", nodeName)
	go r.CallKubectlDrain(ctx, nodeName, kubeCtlCall, ruObj, errChan)

	// Listening to signals from the CallKubectlDrain go routine
	select {
	case <-ctx.Done():
		log.Printf("Kubectl drain timed out for node - %s", nodeName)
		log.Print(ctx.Err())
	case err := <-errChan:
		if err != nil {
			log.Printf("Kubectl drain errored for node - %s, error: %s", nodeName, err.Error())
			return err
		}
		log.Printf("Kubectl drain completed for node - %s", nodeName)
	}

	return r.postDrainHelper(ruObj, nodeName, kubeCtlCall)
}

// CallKubectlDrain runs the "kubectl drain" for a given node
// Node will be terminated even if pod eviction is not completed when the drain timeout is exceeded
func (r *RollingUpgradeReconciler) CallKubectlDrain(ctx context.Context, nodeName, kubeCtlCall string, ruObj *upgrademgrv1alpha1.RollingUpgrade, errChan chan error) {

	// kops behavior implements the same behavior by using these flags when draining nodes
	// https://github.com/kubernetes/kops/blob/7a629c77431dda02d02aadf00beb0bed87518cbf/pkg/instancegroups/instancegroups.go lines 337-340
	out, err := runScript(kubeCtlCall+" drain "+nodeName+" --ignore-daemonsets=true --delete-local-data=true --force --grace-period=-1", false, ruObj.Name)
	if err != nil {
		if strings.HasPrefix(out, "Error from server (NotFound)") {
			log.Printf("%s: Not executing postDrainHelper. Node not found: %s", ruObj.Name, out)
			errChan <- nil
			return
		}
		errChan <- errors.New(ruObj.Name + " :Failed to drain: " + err.Error())
		return
	}
	errChan <- nil
}

func (r *RollingUpgradeReconciler) WaitForDesiredInstances(ruObj *upgrademgrv1alpha1.RollingUpgrade) error {

	var err error
	for ieb, err := iebackoff.NewIEBackoff(WaiterMaxDelay, WaiterMinDelay, 0.5, WaiterMaxAttempts); err == nil; err = ieb.Next() {
		err = r.populateAsg(ruObj)
		if err != nil {
			return err
		}

<<<<<<< HEAD
		inServiceCount := getInServiceCount(r.Asgs[ruObj.Name].Instances)
		if inServiceCount == aws.Int64Value(r.Asgs[ruObj.Name].DesiredCapacity) {
=======
		inServiceCount := getInServiceCount(r.Asg.Instances)
		if inServiceCount == aws.Int64Value(r.Asg.DesiredCapacity) {
>>>>>>> dadef961
			log.Printf("%v: desired capacity is met, %v instances in service", ruObj.Name, inServiceCount)
			return nil
		}

		log.Printf("%v: new instance has not yet joined the scaling group", ruObj.Name)
<<<<<<< HEAD
	}
	return errors.Wrapf(err, "%v: WaitForDesiredInstances timed out while waiting for instance to be added", ruObj.Name)
}

func (r *RollingUpgradeReconciler) WaitForDesiredNodes(ruObj *upgrademgrv1alpha1.RollingUpgrade) error {

	var err error
	for ieb, err := iebackoff.NewIEBackoff(WaiterMaxDelay, WaiterMinDelay, 0.5, WaiterMaxAttempts); err == nil; err = ieb.Next() {
		r.populateNodeList(ruObj, r.generatedClient.CoreV1().Nodes())

		// get list of inService instance IDs
		inServiceInstances := getInServiceIds(r.Asgs[ruObj.Name].Instances)
		desiredCapacity := aws.Int64Value(r.Asgs[ruObj.Name].DesiredCapacity)

		// check all of them are nodes and are ready
		var foundCount int64 = 0
		for _, node := range r.NodeList.Items {
			tokens := strings.Split(node.Spec.ProviderID, "/")
			instanceID := tokens[len(tokens)-1]
			if contains(inServiceInstances, instanceID) && isNodeReady(node) {
				foundCount++
			}
		}

		if foundCount == desiredCapacity {
			log.Printf("%v: desired capacity is met, %v nodes in service", ruObj.Name, foundCount)
			return nil
		}

		log.Printf("%v: new node has not yet joined the cluster", ruObj.Name)
	}
	return errors.Wrapf(err, "%v: WaitForDesiredNodes timed out while waiting for nodes to join", ruObj.Name)
}

func (r *RollingUpgradeReconciler) WaitForTermination(ruObj *upgrademgrv1alpha1.RollingUpgrade, nodeName string, nodeInterface v1.NodeInterface) (bool, error) {
	var (
		started = time.Now()
	)
	for {
		if time.Since(started) >= (time.Second * time.Duration(TerminationTimeoutSeconds)) {
			log.Printf("%v: WaitForTermination timed out while waiting for node to unjoin", ruObj.Name)
			return false, nil
		}

		_, err := nodeInterface.Get(nodeName, metav1.GetOptions{})
		if v1errors.IsNotFound(err) {
			log.Printf("%v: node %s is unjoined from cluster, upgrade will proceed", ruObj.Name, nodeName)
			break
		}

		log.Printf("%v: node %s is still joined to clutster, will wait %vs and retry", ruObj.Name, nodeName, TerminationSleepIntervalSeconds)
		time.Sleep(time.Duration(TerminationSleepIntervalSeconds) * time.Second)
	}
	return true, nil
}

// SetStandby sets the autoscaling instance to standby mode.
func (r *RollingUpgradeReconciler) SetStandby(ruObj *upgrademgrv1alpha1.RollingUpgrade, instanceID string) error {

	log.Infof("%v: Setting %v to stand-by", ruObj.Name, instanceID)
	input := &autoscaling.EnterStandbyInput{
		AutoScalingGroupName:           aws.String(ruObj.Spec.AsgName),
		InstanceIds:                    aws.StringSlice([]string{instanceID}),
		ShouldDecrementDesiredCapacity: aws.Bool(false),
	}

	for _, instance := range r.Asgs[ruObj.Name].Instances {
		if aws.StringValue(instance.InstanceId) == instanceID {
			if aws.StringValue(instance.LifecycleState) == autoscaling.LifecycleStateInService {
				break
			} else if aws.StringValue(instance.LifecycleState) == autoscaling.LifecycleStateStandby {
				log.Infof("%v: cannot set instance %v to stand-by, instance is already in stand-by", ruObj.Name, instanceID)
				return nil
			}
			log.Warnf("%v: cannot set instance %v to stand-by, instance in state %v", ruObj.Name, instanceID, aws.StringValue(instance.LifecycleState))
			return nil
		}
	}
	_, err := r.ASGClient.EnterStandby(input)
	if err != nil {
		if aerr, ok := err.(awserr.Error); ok {
			if strings.Contains(aerr.Message(), "not found") {
				log.Printf("%v: Instance %s not found. Moving on\n", ruObj.Name, instanceID)
				return nil
			}
			switch aerr.Code() {
			case autoscaling.ErrCodeResourceContentionFault:
				log.Warnf("%v: instance %v failed to enter standby due to resource contention: %v", ruObj.Name, instanceID, aerr.Error())
				return nil
			default:
				log.Errorf("%v: instance %v failed to enter standby due to unexpected reason: %v", ruObj.Name, instanceID, aerr.Error())
				return err
			}
		}
=======
>>>>>>> dadef961
	}
	return errors.Wrapf(err, "%v: WaitForDesiredInstances timed out while waiting for instance to be added", ruObj.Name)
}

func (r *RollingUpgradeReconciler) WaitForDesiredNodes(ruObj *upgrademgrv1alpha1.RollingUpgrade) error {

	var err error
	for ieb, err := iebackoff.NewIEBackoff(WaiterMaxDelay, WaiterMinDelay, 0.5, WaiterMaxAttempts); err == nil; err = ieb.Next() {
		r.populateNodeList(ruObj, r.generatedClient.CoreV1().Nodes())

		// get list of inService instance IDs
		inServiceInstances := getInServiceIds(r.Asg.Instances)
		desiredCapacity := aws.Int64Value(r.Asg.DesiredCapacity)

		// check all of them are nodes and are ready
		var foundCount int64 = 0
		for _, node := range r.NodeList.Items {
			tokens := strings.Split(node.Spec.ProviderID, "/")
			instanceID := tokens[len(tokens)-1]
			if contains(inServiceInstances, instanceID) && isNodeReady(node) {
				foundCount++
			}
		}

		if foundCount == desiredCapacity {
			log.Printf("%v: desired capacity is met, %v nodes in service", ruObj.Name, foundCount)
			return nil
		}

		log.Printf("%v: new node has not yet joined the cluster", ruObj.Name)
	}
	return errors.Wrapf(err, "%v: WaitForDesiredNodes timed out while waiting for nodes to join", ruObj.Name)
}

func (r *RollingUpgradeReconciler) WaitForTermination(ruObj *upgrademgrv1alpha1.RollingUpgrade, nodeName string, nodeInterface v1.NodeInterface) (bool, error) {
	var (
		started = time.Now()
	)
	for {
		if time.Since(started) >= (time.Second * time.Duration(TerminationTimeoutSeconds)) {
			log.Printf("%v: WaitForTermination timed out while waiting for node to unjoin", ruObj.Name)
			return false, nil
		}

		_, err := nodeInterface.Get(nodeName, metav1.GetOptions{})
		if v1errors.IsNotFound(err) {
			log.Printf("%v: node %s is unjoined from cluster, upgrade will proceed", ruObj.Name, nodeName)
			break
		}

		log.Printf("%v: node %s is still joined to clutster, will wait %vs and retry", ruObj.Name, nodeName, TerminationSleepIntervalSeconds)
		time.Sleep(time.Duration(TerminationSleepIntervalSeconds) * time.Second)
	}
	return true, nil
}

// SetStandby sets the autoscaling instance to standby mode.
func (r *RollingUpgradeReconciler) SetStandby(ruObj *upgrademgrv1alpha1.RollingUpgrade, instanceID string) error {

	log.Infof("%v: Setting %v to stand-by", ruObj.Name, instanceID)
	input := &autoscaling.EnterStandbyInput{
		AutoScalingGroupName:           aws.String(ruObj.Spec.AsgName),
		InstanceIds:                    aws.StringSlice([]string{instanceID}),
		ShouldDecrementDesiredCapacity: aws.Bool(false),
	}

	for _, instance := range r.Asg.Instances {
		if aws.StringValue(instance.InstanceId) == instanceID {
			if aws.StringValue(instance.LifecycleState) == autoscaling.LifecycleStateInService {
				break
			} else if aws.StringValue(instance.LifecycleState) == autoscaling.LifecycleStateStandby {
				log.Infof("%v: cannot set instance %v to stand-by, instance is already in stand-by", ruObj.Name, instanceID)
				return nil
			}
			log.Warnf("%v: cannot set instance %v to stand-by, instance in state %v", ruObj.Name, instanceID, aws.StringValue(instance.LifecycleState))
			return nil
		}
	}
	_, err := r.ASGClient.EnterStandby(input)
	if err != nil {
		if aerr, ok := err.(awserr.Error); ok {
			if strings.Contains(aerr.Message(), "not found") {
				log.Printf("%v: Instance %s not found. Moving on\n", ruObj.Name, instanceID)
				return nil
			}
			switch aerr.Code() {
			case autoscaling.ErrCodeResourceContentionFault:
				log.Warnf("%v: instance %v failed to enter standby: %v", ruObj.Name, instanceID, aerr.Error())
				return nil
			default:
				log.Errorf("%v: instance %v failed to enter standby: %v", ruObj.Name, instanceID, aerr.Error())
				return err
			}
		}
	}

	return nil
}

// TerminateNode actually terminates the given node.
func (r *RollingUpgradeReconciler) TerminateNode(ruObj *upgrademgrv1alpha1.RollingUpgrade, instanceID string) error {

	input := &autoscaling.TerminateInstanceInAutoScalingGroupInput{
		InstanceId:                     aws.String(instanceID),
		ShouldDecrementDesiredCapacity: aws.Bool(false),
	}

	_, err := r.ASGClient.TerminateInstanceInAutoScalingGroup(input)
	if err != nil {
		if aerr, ok := err.(awserr.Error); ok {
			if strings.Contains(aerr.Message(), "not found") {
				log.Printf("Instance %s not found. Moving on\n", instanceID)
				return nil
			}
			switch aerr.Code() {
			case autoscaling.ErrCodeScalingActivityInProgressFault:
				log.Println(autoscaling.ErrCodeScalingActivityInProgressFault, aerr.Error())
			case autoscaling.ErrCodeResourceContentionFault:
				log.Println(autoscaling.ErrCodeResourceContentionFault, aerr.Error())
				return nil
			default:
				log.Println(aerr.Error())
				return err
			}
		}
	}

	log.Infof("%v: terminated instance %v", ruObj.Name, instanceID)

	log.Printf("%v: starting post termination sleep for %v seconds", ruObj.Name, ruObj.Spec.NodeIntervalSeconds)
	time.Sleep(time.Duration(ruObj.Spec.NodeIntervalSeconds) * time.Second)
	if ruObj.Spec.PostTerminate.Script != "" {
		out, err := runScript(ruObj.Spec.PostTerminate.Script, false, ruObj.Name)
		if err != nil {
			if strings.HasPrefix(out, "Error from server (NotFound)") {
				log.Printf("%s: Node not found when running postTerminate: %s. Ignoring ...", ruObj.Name, out)
				return nil
			}
			msg := "Failed to run postTerminate script: " + err.Error()
			log.Printf("%s: %s", ruObj.Name, msg)
			return errors.New(msg)
		}
	}
	return nil
}

func (r *RollingUpgradeReconciler) setDefaults(ruObj *upgrademgrv1alpha1.RollingUpgrade) {
	if ruObj.Spec.Region == "" {
		ruObj.Spec.Region = "us-west-2"
	}
}

func (r *RollingUpgradeReconciler) getNodeName(i *autoscaling.Instance, nodeList *corev1.NodeList, ruObj *upgrademgrv1alpha1.RollingUpgrade) string {
	node := r.getNodeFromAsg(i, nodeList, ruObj)
	if node == nil {
		log.Printf("%s: Node name for instance %s not found\n", ruObj.Name, *i.InstanceId)
		return ""
	}
	return node.Name
}

func (r *RollingUpgradeReconciler) getNodeFromAsg(i *autoscaling.Instance, nodeList *corev1.NodeList, ruObj *upgrademgrv1alpha1.RollingUpgrade) *corev1.Node {
	for _, n := range nodeList.Items {
		tokens := strings.Split(n.Spec.ProviderID, "/")
		justID := tokens[len(tokens)-1]
		if *i.InstanceId == justID {
			log.Printf("%s: Found instance %s, name %s\n", ruObj.Name, justID, n.Name)
			return &n
		}
	}

	log.Printf("%s: Node for instance %s not found\n", ruObj.Name, *i.InstanceId)
	return nil
}

func (r *RollingUpgradeReconciler) populateAsg(ruObj *upgrademgrv1alpha1.RollingUpgrade) error {
	// Initialize a session in the given region that the SDK will use to load
	// credentials.
	input := &autoscaling.DescribeAutoScalingGroupsInput{
		AutoScalingGroupNames: []*string{
			aws.String(ruObj.Spec.AsgName),
		},
	}

	result, err := r.ASGClient.DescribeAutoScalingGroups(input)
	if err != nil {
		log.Println(err.Error())
		return errors.New(ruObj.Name + ": Failed to describe autoscaling group: " + err.Error())
	}

	if len(result.AutoScalingGroups) == 0 {
		log.Printf("%s: No ASG found with name %s!\n", ruObj.Name, ruObj.Spec.AsgName)
		return errors.New("No ASG found")
	} else if len(result.AutoScalingGroups) > 1 {
		log.Printf("%s: Too many asgs found with name %d!\n", ruObj.Name, len(result.AutoScalingGroups))
		return errors.New("Too many ASGs")
	}

	asg := result.AutoScalingGroups[0]
<<<<<<< HEAD
	if r.Asgs == nil {
		// Init map to hold all parallel reconciling ASGs
		r.Asgs = make(map[string]*autoscaling.Group)
	}
	r.Asgs[ruObj.Name] = asg
=======
	r.Asg = asg
>>>>>>> dadef961
	r.ruObjNameToASG.Store(ruObj.Name, asg)

	return nil
}

func (r *RollingUpgradeReconciler) populateNodeList(ruObj *upgrademgrv1alpha1.RollingUpgrade, nodeInterface v1.NodeInterface) error {
	nodeList, err := nodeInterface.List(metav1.ListOptions{})
	if err != nil {
		msg := "Failed to get all nodes in the cluster: " + err.Error()
		log.Printf("%s: %s", ruObj.Name, msg)
		return errors.New(ruObj.Name + ": Failed to get all nodes in the cluster: " + err.Error())
	}

	nodesFound := ""
	for _, n := range nodeList.Items {
		nodesFound = n.Name + "," + nodesFound
	}

	r.NodeList = nodeList
	return nil
}

// Loads specific environment variables for scripts to use
// on a given rollingUpgrade and autoscaling instance
func loadEnvironmentVariables(ruObj *upgrademgrv1alpha1.RollingUpgrade, nodeInstance *corev1.Node) error {
	if err := os.Setenv(asgNameKey, ruObj.Spec.AsgName); err != nil {
		return errors.New(ruObj.Name + ": Could not load " + asgNameKey + ": " + err.Error())
	}
	tokens := strings.Split(nodeInstance.Spec.ProviderID, "/")
	justID := tokens[len(tokens)-1]
	if err := os.Setenv(instanceIDKey, justID); err != nil {
		return errors.New(ruObj.Name + ": Could not load " + instanceIDKey + ": " + err.Error())
	}
	if err := os.Setenv(instanceNameKey, nodeInstance.GetName()); err != nil {
		return errors.New(ruObj.Name + ": Could not load " + instanceNameKey + ": " + err.Error())
	}
	return nil
}

func (r *RollingUpgradeReconciler) getInProgressInstances(instances []*autoscaling.Instance) ([]*autoscaling.Instance, error) {
	var inProgressInstances []*autoscaling.Instance
	taggedInstances, err := getTaggedInstances(EC2StateTagKey, "in-progress", r.EC2Client)
	if err != nil {
		return inProgressInstances, err
	}
	for _, instance := range instances {
		if contains(taggedInstances, aws.StringValue(instance.InstanceId)) {
			inProgressInstances = append(inProgressInstances, instance)
		}
	}
	return inProgressInstances, nil
}

func (r *RollingUpgradeReconciler) runRestack(ctx *context.Context, ruObj *upgrademgrv1alpha1.RollingUpgrade, KubeCtlCall string) (int, error) {
	// Setting default values for the Strategy in rollup object
	r.setDefaultsForRollingUpdateStrategy(ruObj)

	value, ok := r.ruObjNameToASG.Load(ruObj.Name)
	if !ok {
		msg := "Failed to find rollingUpgrade name in map."
		log.Printf(msg)
		return 0, errors.New(msg)
	}

	asg := value.(*autoscaling.Group)
	log.Printf("Nodes in ASG %s that *might* need to be updated: %d\n", *asg.AutoScalingGroupName, len(asg.Instances))

	// No further processing is required if ASG doesn't have an instance running
	totalNodes := len(asg.Instances)
	// No further processing is required if ASG doesn't have an instance running
	if totalNodes == 0 {
		log.Printf("Total nodes found for %s is 0", ruObj.Name)
		return 0, nil
	}

	nodeSelector := getNodeSelector(asg, ruObj)

	// set the state of instances in the ASG to new in the cluster store
	r.ClusterState.initializeAsg(*asg.AutoScalingGroupName, asg.Instances)

	launchDefinition := NewLaunchDefinition(asg)

	processedInstances := 0

	inProgress, err := r.getInProgressInstances(asg.Instances)
	if err != nil {
		log.Errorf("Failed to acquire in-progress instances, %v", err)
	}

	for processedInstances < totalNodes {
		instances := []*autoscaling.Instance{}
		if len(inProgress) == 0 {
			// Fetch instances to update from node selector
			instances = nodeSelector.SelectNodesForRestack(r.ClusterState)
			log.Printf("selected instances for rotation: %+v", instances)
		} else {
			// Prefer in progress instances over new ones
			instances = inProgress
			inProgress = []*autoscaling.Instance{}
			log.Printf("found in progress instances: %+v", instances)
		}

		if instances == nil {
			errorMessage := fmt.Sprintf(
				"No instances available for update across all AZ's for %s. Processed %d of total %d instances",
				ruObj.Name, processedInstances, totalNodes)
			// No instances fetched from any AZ, stop processing
			log.Print(errorMessage)

			// this should never be case, return error
			return processedInstances, errors.New(errorMessage)
		}

		// update the instances
		err := r.UpdateInstances(ctx, ruObj, instances, launchDefinition, KubeCtlCall)
		processedInstances += len(instances)
		if err != nil {
			return processedInstances, err
		}
	}
	r.ClusterState.deleteEntryOfAsg(*asg.AutoScalingGroupName)
	return processedInstances, nil
}

func (r *RollingUpgradeReconciler) finishExecution(finalStatus string, nodesProcessed int, ctx *context.Context, ruObj *upgrademgrv1alpha1.RollingUpgrade) (reconcile.Result, error) {
	// delete the entry instances of the ASG
	r.ClusterState.deleteEntryOfAsg(ruObj.Spec.AsgName)
	log.Printf("Deleted the entries of ASG %s in the cluster store for %s", ruObj.Spec.AsgName, ruObj.Name)

	log.Printf("Marked object %s as %s", ruObj.Name, finalStatus)
	endTime := time.Now()
	ruObj.Status.EndTime = endTime.Format(time.RFC3339)
	ruObj.Status.CurrentStatus = finalStatus
	ruObj.Status.NodesProcessed = nodesProcessed

	startTime, err := time.Parse(time.RFC3339, ruObj.Status.StartTime)
	if err != nil {
		log.Printf("Failed to calculate totalProcessingTime for %s", ruObj.Name)
	} else {
		ruObj.Status.TotalProcessingTime = endTime.Sub(startTime).String()
	}

	MarkObjForCleanup(ruObj)
	r.Update(*ctx, ruObj)
	r.admissionMap.Delete(ruObj.Name)
	log.Printf("Deleted %s from admission map %p", ruObj.Name, &r.admissionMap)
	return reconcile.Result{}, nil
}

// Process actually performs the ec2-instance restacking.
func (r *RollingUpgradeReconciler) Process(ctx *context.Context,
	ruObj *upgrademgrv1alpha1.RollingUpgrade) (reconcile.Result, error) {
	logr := r.Log.WithValues("rollingupgrade", ruObj.Name)

	// If the object is being deleted, nothing to do.
	if !ruObj.DeletionTimestamp.IsZero() {
		logr.Info("Object is being deleted. No more processing")
		r.admissionMap.Delete(ruObj.Name)
		logr.Info("Deleted object from admission map")
		return reconcile.Result{}, nil
	}

	if ruObj.Status.CurrentStatus == StatusComplete ||
		ruObj.Status.CurrentStatus == StatusError {
		logr.Info("No more processing", "Object state", ruObj.Status.CurrentStatus)

		if exists := ruObj.ObjectMeta.Annotations[JanitorAnnotation]; exists == "" {
			logr.Info("Marking object for deletion")
			MarkObjForCleanup(ruObj)
			r.Update(*ctx, ruObj)
		}

		r.admissionMap.Delete(ruObj.Name)
		logr.Info("Deleted object from admission map")
		return reconcile.Result{}, nil
	}

	r.setDefaults(ruObj)

	config := aws.NewConfig().WithRegion(ruObj.Spec.Region)
	config = config.WithCredentialsChainVerboseErrors(true)
	config = request.WithRetryer(config, log.NewRetryLogger(DefaultRetryer))
	sess, err := session.NewSession(config)
	if err != nil {
		log.Fatalf("failed to create asg client, %v", err)
	}
	r.ASGClient = autoscaling.New(sess)
	r.EC2Client = ec2.New(sess)

	err = r.populateAsg(ruObj)
	if err != nil {
		return r.finishExecution(StatusError, 0, ctx, ruObj)
	}

	//TODO(shri): Ensure that no node is Unschedulable at this time.
	err = r.populateNodeList(ruObj, r.generatedClient.CoreV1().Nodes())
	if err != nil {
		return r.finishExecution(StatusError, 0, ctx, ruObj)
	}

	// Update the CR with some basic info before staring the restack.
	ruObj.Status.StartTime = time.Now().Format(time.RFC3339)
	ruObj.Status.CurrentStatus = StatusRunning
	ruObj.Status.NodesProcessed = 0

	value, ok := r.ruObjNameToASG.Load(ruObj.Name)
	if !ok {
		msg := "Failed to find rollingUpgrade name in map."
		log.Printf(msg)
		return r.finishExecution(StatusError, 0, ctx, ruObj)
	}
	asg := value.(*autoscaling.Group)
	ruObj.Status.TotalNodes = len(asg.Instances)
	r.Update(*ctx, ruObj)

	// Run the restack that acutally performs the rolling update.
	nodesProcessed, err := r.runRestack(ctx, ruObj, KubeCtlBinary)
	if err != nil {
		return r.finishExecution(StatusError, nodesProcessed, ctx, ruObj)
	}

	return r.finishExecution(StatusComplete, nodesProcessed, ctx, ruObj)
}

// MarkObjForCleanup sets the annotation on the given object for deletion.
func MarkObjForCleanup(ruObj *upgrademgrv1alpha1.RollingUpgrade) {
	if ruObj.ObjectMeta.Annotations == nil {
		ruObj.ObjectMeta.Annotations = map[string]string{}
	}

	switch ruObj.Status.CurrentStatus {
	case StatusComplete:
		ruObj.ObjectMeta.Annotations[JanitorAnnotation] = ClearCompletedFrequency
	case StatusError:
		ruObj.ObjectMeta.Annotations[JanitorAnnotation] = ClearErrorFrequency
	}
}

// +kubebuilder:rbac:groups=upgrademgr.keikoproj.io,resources=rollingupgrades,verbs=get;list;watch;create;update;patch;delete
// +kubebuilder:rbac:groups=upgrademgr.keikoproj.io,resources=rollingupgrades/status,verbs=get;update;patch
// +kubebuilder:rbac:groups=core,resources=nodes,verbs=get;list;patch
// +kubebuilder:rbac:groups=core,resources=pods,verbs=list
// +kubebuilder:rbac:groups=core,resources=pods/eviction,verbs=create
// +kubebuilder:rbac:groups=extensions;apps,resources=daemonsets;replicasets;statefulsets,verbs=get
// +kubebuilder:rbac:groups=batch,resources=jobs,verbs=get

// Reconcile reads that state of the cluster for a RollingUpgrade object and makes changes based on the state read
// and the details in the RollingUpgrade.Spec
func (r *RollingUpgradeReconciler) Reconcile(req ctrl.Request) (ctrl.Result, error) {
	ctx := context.Background()
	logr := r.Log.WithValues("rollingupgrade", req.NamespacedName)

	// Fetch the RollingUpgrade instance
	ruObj := &upgrademgrv1alpha1.RollingUpgrade{}
	err := r.Get(ctx, req.NamespacedName, ruObj)
	if err != nil {
		if k8serrors.IsNotFound(err) {
			// Object not found, return. Created objects are automatically garbage collected.
			// For additional cleanup logic use finalizers.
			r.admissionMap.Delete(req.Name)
			logr.Info("Deleted object from map", "name", req.Name)
			return ctrl.Result{}, nil
		}
		// Error reading the object - requeue the request.
		return ctrl.Result{}, err
	}

	// Setting default values for the Strategy in rollup object
	r.setDefaultsForRollingUpdateStrategy(ruObj)
	log.Printf("Default strategy settings applied for %s, update strategy - %+v", ruObj.Name, ruObj.Spec.Strategy)

	error := r.validateRollingUpgradeObj(ruObj)
	if error != nil {
		log.Printf("Validation failed for %s with error - %s", ruObj.Name, error.Error())
		return reconcile.Result{}, error
	}

	result, ok := r.admissionMap.Load(ruObj.Name)
	if ok {
		if result == "processing" {
			logr.Info("Found obj in map:", "name", ruObj.Name)
			logr.Info("Object already being processed", "name", ruObj.Name)
		} else {
			logr.Info("Sync map with invalid entry for ", "name", ruObj.Name)
		}
	} else {
		r.Process(&ctx, ruObj)
		logr.Info("Adding obj to map: ", "name", ruObj.Name)
		r.admissionMap.Store(ruObj.Name, "processing")
	}

	return ctrl.Result{}, nil
}

// SetupWithManager creates a new manager.
func (r *RollingUpgradeReconciler) SetupWithManager(mgr ctrl.Manager) error {
	r.generatedClient = kubernetes.NewForConfigOrDie(mgr.GetConfig())
	return ctrl.NewControllerManagedBy(mgr).
		For(&upgrademgrv1alpha1.RollingUpgrade{}).
		WithOptions(controller.Options{MaxConcurrentReconciles: r.maxParallel}).
		Complete(r)
}

func (r *RollingUpgradeReconciler) setStateTag(ruObj *upgrademgrv1alpha1.RollingUpgrade, instanceID string, state string) error {
	log.Printf("%v: setting instance %v state to %v", ruObj.Name, instanceID, state)
	err := tagEC2instance(instanceID, EC2StateTagKey, state, r.EC2Client)
	if err != nil {
		return err
	}
	return nil
}

// validateRollingUpgradeObj validates rollup object for the type, maxUnavailable and drainTimeout
func (r *RollingUpgradeReconciler) validateRollingUpgradeObj(ruObj *upgrademgrv1alpha1.RollingUpgrade) error {
	strategy := ruObj.Spec.Strategy

	var nilStrategy = upgrademgrv1alpha1.UpdateStrategy{}
	if strategy == nilStrategy {
		return nil
	}

	// validating the maxUnavailable value
	if strategy.MaxUnavailable.Type == 0 {
		if strategy.MaxUnavailable.IntVal <= 0 {
			err := errors.New(fmt.Sprintf("%s: Invalid value for maxUnavailable - %d",
				ruObj.Name, strategy.MaxUnavailable.IntVal))
			log.Print(err)
			return err
		}
	} else if strategy.MaxUnavailable.Type == 1 {
		strVallue := strategy.MaxUnavailable.StrVal
		intValue, _ := strconv.Atoi(strings.Trim(strVallue, "%"))
		if intValue <= 0 || intValue > 100 {
			err := errors.New(fmt.Sprintf("%s: Invalid value for maxUnavailable - %s",
				ruObj.Name, strategy.MaxUnavailable.StrVal))
			log.Print(err)
			return err
		}
	}

	// validating the strategy type
	if strategy.Type != upgrademgrv1alpha1.RandomUpdateStrategy &&
		strategy.Type != upgrademgrv1alpha1.UniformAcrossAzUpdateStrategy {
		err := errors.New(fmt.Sprintf("%s: Invalid value for strategy type - %s", ruObj.Name, strategy.Type))
		log.Print(err)
		return err
	}
	return nil
}

// setDefaultsForRollingUpdateStrategy sets the default values for type, maxUnavailable and drainTimeout
func (r *RollingUpgradeReconciler) setDefaultsForRollingUpdateStrategy(ruObj *upgrademgrv1alpha1.RollingUpgrade) {

	// Setting the default values for the update strategy when strategy is not set
	// Default behaviour should be to update one node at a time and should wait for kubectl drain completion
	var nilStrategy = upgrademgrv1alpha1.UpdateStrategy{}
	if ruObj.Spec.Strategy == nilStrategy {
		log.Printf("Update strategy not set on the rollup object - %s, setting the default strategy.", ruObj.Name)
		strategy := upgrademgrv1alpha1.UpdateStrategy{
			Type:           upgrademgrv1alpha1.RandomUpdateStrategy,
			Mode:           upgrademgrv1alpha1.UpdateStrategyModeLazy,
			MaxUnavailable: intstr.IntOrString{IntVal: 1},
			DrainTimeout:   -1,
		}
		ruObj.Spec.Strategy = strategy
	} else {
		if ruObj.Spec.Strategy.Type == "" {
			ruObj.Spec.Strategy.Type = upgrademgrv1alpha1.RandomUpdateStrategy
		}
		if ruObj.Spec.Strategy.Mode == "" {
			// default to lazy mode
			ruObj.Spec.Strategy.Mode = upgrademgrv1alpha1.UpdateStrategyModeLazy
		}
		// intstr.IntOrString has the default value 0 with int types
		if ruObj.Spec.Strategy.MaxUnavailable.Type == 0 && ruObj.Spec.Strategy.MaxUnavailable.IntVal == 0 {
			ruObj.Spec.Strategy.MaxUnavailable = intstr.IntOrString{Type: 0, IntVal: 1}
		}
		if ruObj.Spec.Strategy.DrainTimeout == 0 {
			ruObj.Spec.Strategy.DrainTimeout = -1
		}
	}
}

type UpdateInstancesError struct {
	InstanceUpdateErrors []error
}

func (error UpdateInstancesError) Error() string {
	return fmt.Sprintf("Error updating instances, ErrorCount: %d, Errors: %v",
		len(error.InstanceUpdateErrors), error.InstanceUpdateErrors)
}

func NewUpdateInstancesError(instanceUpdateErrors []error) *UpdateInstancesError {
	return &UpdateInstancesError{InstanceUpdateErrors: instanceUpdateErrors}
}

func (r *RollingUpgradeReconciler) UpdateInstances(ctx *context.Context,
	ruObj *upgrademgrv1alpha1.RollingUpgrade,
	instances []*autoscaling.Instance,
	launchDefinition *launchDefinition,
	KubeCtlCall string) error {

	totalNodes := len(instances)
	if totalNodes == 0 {
		return nil
	}

	ch := make(chan error)

	for _, instance := range instances {
		go r.UpdateInstance(ctx, ruObj, instance, launchDefinition, KubeCtlCall, ch)
	}

	// wait for upgrades to complete
	nodesProcessed := 0
	var instanceUpdateErrors []error
Loop:
	for err := range ch {
		nodesProcessed++
		switch err {
		case nil:
			if nodesProcessed == totalNodes {
				break Loop
			}
		default:
			instanceUpdateErrors = append(instanceUpdateErrors, err)
			if nodesProcessed == totalNodes {
				break Loop
			}
		}
	}

	if instanceUpdateErrors != nil && len(instanceUpdateErrors) > 0 {
		return NewUpdateInstancesError(instanceUpdateErrors)
	}
	return nil
}

func (r *RollingUpgradeReconciler) UpdateInstanceEager(
	ruObj *upgrademgrv1alpha1.RollingUpgrade,
	nodeName,
	targetInstanceID,
	KubeCtlCall string,
	ch chan error) {

<<<<<<< HEAD
	// Set instance to standby
=======
	// Set instance to standby.
>>>>>>> dadef961
	err := r.SetStandby(ruObj, targetInstanceID)
	if err != nil {
		ch <- err
		return
	}

	// Wait for new instance to be created
	err = r.WaitForDesiredInstances(ruObj)
	if err != nil {
		ch <- err
		return
	}

	// Wait for in-service nodes to be ready and match desired
	err = r.WaitForDesiredNodes(ruObj)
	if err != nil {
		ch <- err
		return
	}

	// Drain and wait for draining node.
	r.DrainTerminate(ruObj, nodeName, targetInstanceID, KubeCtlCall, ch)

}

func (r *RollingUpgradeReconciler) DrainTerminate(
	ruObj *upgrademgrv1alpha1.RollingUpgrade,
	nodeName,
	targetInstanceID,
	KubeCtlCall string,
	ch chan error) {

	// Drain and wait for draining node.
	err := r.DrainNode(ruObj, nodeName, KubeCtlCall, ruObj.Spec.Strategy.DrainTimeout)
	if err != nil {
		ch <- err
		return
	}

	// Terminate instance.
	err = r.TerminateNode(ruObj, targetInstanceID)
	if err != nil {
		ch <- err
		return
	}

}

func (r *RollingUpgradeReconciler) UpdateInstance(ctx *context.Context,
	ruObj *upgrademgrv1alpha1.RollingUpgrade,
	i *autoscaling.Instance,
	launchDefinition *launchDefinition,
	KubeCtlCall string,
	ch chan error) {

	// If the running node has the same launchconfig as the asg,
	// there is no need to refresh it.
	targetInstanceID := aws.StringValue(i.InstanceId)
	if !requiresRefresh(i, launchDefinition) {
		log.Printf("Ignoring %s since it has the correct launch-config", targetInstanceID)
		ruObj.Status.NodesProcessed = ruObj.Status.NodesProcessed + 1
		r.Update(*ctx, ruObj)
		ch <- nil
		return
	} else {
		log.Printf("Will replace instance: %s", targetInstanceID)
	}

	nodeName := r.getNodeName(i, r.NodeList, ruObj)
	if nodeName == "" {
		ch <- nil
		return
	}

	// Load the environment variables for scripts to run
	err := loadEnvironmentVariables(ruObj, r.getNodeFromAsg(i, r.NodeList, ruObj))
	if err != nil {
		ch <- err
		return
	}

	// set the EC2 tag indicating the state to in-progress
	err = r.setStateTag(ruObj, targetInstanceID, "in-progress")
	if err != nil {
		ch <- err
		return
	}

	mode := ruObj.Spec.Strategy.Mode.String()
	if strings.ToLower(mode) == upgrademgrv1alpha1.UpdateStrategyModeEager.String() {
		log.Printf("%v: starting replacement with eager mode", ruObj.Name)
		r.UpdateInstanceEager(ruObj, nodeName, targetInstanceID, KubeCtlCall, ch)
	} else if strings.ToLower(mode) == upgrademgrv1alpha1.UpdateStrategyModeLazy.String() {
		log.Printf("%v: starting replacement with lazy mode", ruObj.Name)
		r.DrainTerminate(ruObj, nodeName, targetInstanceID, KubeCtlCall, ch)
	}

	unjoined, err := r.WaitForTermination(ruObj, nodeName, r.generatedClient.CoreV1().Nodes())
	if err != nil {
		ch <- err
		return
	}

	if !unjoined {
		log.Warnf("%v: termination waiter completed but %s is still joined, will proceed with upgrade", ruObj.Name, nodeName)
	}

	// set the EC2 tag indicating the state to completed
	err = r.setStateTag(ruObj, targetInstanceID, "completed")
	if err != nil {
		ch <- err
		return
	}

	ruObj.Status.NodesProcessed = ruObj.Status.NodesProcessed + 1
	r.Update(*ctx, ruObj)

	// TODO(shri): Run validate. How?
	r.ClusterState.markUpdateCompleted(*i.InstanceId)
	ch <- nil
	return
}

func requiresRefresh(ec2Instance *autoscaling.Instance, definition *launchDefinition) bool {
	if definition.launchConfigurationName != nil {
		if *(definition.launchConfigurationName) != aws.StringValue(ec2Instance.LaunchConfigurationName) {
			return true
		}
	} else if definition.launchTemplate != nil && ec2Instance.LaunchTemplate != nil {
		instanceLaunchTemplate := ec2Instance.LaunchTemplate
		targetLaunchTemplate := definition.launchTemplate
		if aws.StringValue(instanceLaunchTemplate.LaunchTemplateId) != aws.StringValue(targetLaunchTemplate.LaunchTemplateId) {
			return true
		}
		if aws.StringValue(instanceLaunchTemplate.LaunchTemplateName) != aws.StringValue(targetLaunchTemplate.LaunchTemplateName) {
			return true
		}
		if aws.StringValue(instanceLaunchTemplate.Version) != aws.StringValue(targetLaunchTemplate.Version) {
			return true
		}
	}
	return false
}<|MERGE_RESOLUTION|>--- conflicted
+++ resolved
@@ -17,14 +17,9 @@
 
 import (
 	"context"
-<<<<<<< HEAD
 	"errors"
 	"k8s.io/apimachinery/pkg/util/intstr"
 	"log"
-=======
-	"fmt"
-	"github.com/pkg/errors"
->>>>>>> dadef961
 	"os"
 	"os/exec"
 	"strconv"
@@ -268,19 +263,13 @@
 			return err
 		}
 
-<<<<<<< HEAD
 		inServiceCount := getInServiceCount(r.Asgs[ruObj.Name].Instances)
 		if inServiceCount == aws.Int64Value(r.Asgs[ruObj.Name].DesiredCapacity) {
-=======
-		inServiceCount := getInServiceCount(r.Asg.Instances)
-		if inServiceCount == aws.Int64Value(r.Asg.DesiredCapacity) {
->>>>>>> dadef961
 			log.Printf("%v: desired capacity is met, %v instances in service", ruObj.Name, inServiceCount)
 			return nil
 		}
 
 		log.Printf("%v: new instance has not yet joined the scaling group", ruObj.Name)
-<<<<<<< HEAD
 	}
 	return errors.Wrapf(err, "%v: WaitForDesiredInstances timed out while waiting for instance to be added", ruObj.Name)
 }
@@ -375,8 +364,6 @@
 				return err
 			}
 		}
-=======
->>>>>>> dadef961
 	}
 	return errors.Wrapf(err, "%v: WaitForDesiredInstances timed out while waiting for instance to be added", ruObj.Name)
 }
@@ -576,15 +563,11 @@
 	}
 
 	asg := result.AutoScalingGroups[0]
-<<<<<<< HEAD
 	if r.Asgs == nil {
 		// Init map to hold all parallel reconciling ASGs
 		r.Asgs = make(map[string]*autoscaling.Group)
 	}
 	r.Asgs[ruObj.Name] = asg
-=======
-	r.Asg = asg
->>>>>>> dadef961
 	r.ruObjNameToASG.Store(ruObj.Name, asg)
 
 	return nil
@@ -1030,11 +1013,7 @@
 	KubeCtlCall string,
 	ch chan error) {
 
-<<<<<<< HEAD
 	// Set instance to standby
-=======
-	// Set instance to standby.
->>>>>>> dadef961
 	err := r.SetStandby(ruObj, targetInstanceID)
 	if err != nil {
 		ch <- err
