module github.com/keikoproj/upgrade-manager

go 1.24

require (
	github.com/aws/aws-sdk-go v1.55.6
	github.com/go-logr/logr v1.4.2
	github.com/keikoproj/aws-sdk-go-cache v0.0.2
	github.com/onsi/gomega v1.36.1
	github.com/pkg/errors v0.9.1
	github.com/prometheus/client_golang v1.21.1
	github.com/sirupsen/logrus v1.9.3
	go.uber.org/zap v1.27.0
	k8s.io/api v0.32.3
	k8s.io/apimachinery v0.32.3
	k8s.io/client-go v0.32.3
	k8s.io/kubectl v0.32.3
	sigs.k8s.io/controller-runtime v0.20.4

)

require (
	github.com/Azure/go-ansiterm v0.0.0-20230124172434-306776ec8161 // indirect
	github.com/MakeNowJust/heredoc v1.0.0 // indirect
	github.com/beorn7/perks v1.0.1 // indirect
	github.com/blang/semver/v4 v4.0.0 // indirect
	github.com/cespare/xxhash/v2 v2.3.0 // indirect
	github.com/chai2010/gettext-go v1.0.2 // indirect
	github.com/davecgh/go-spew v1.1.2-0.20180830191138-d8f796af33cc // indirect
	github.com/emicklei/go-restful/v3 v3.11.0 // indirect
	github.com/evanphx/json-patch v4.12.0+incompatible // indirect
	github.com/evanphx/json-patch/v5 v5.9.11 // indirect
	github.com/exponent-io/jsonpath v0.0.0-20210407135951-1de76d718b3f // indirect
	github.com/fsnotify/fsnotify v1.7.0 // indirect
	github.com/fxamacker/cbor/v2 v2.7.0 // indirect
	github.com/go-errors/errors v1.4.2 // indirect
	github.com/go-logr/zapr v1.3.0 // indirect
	github.com/go-openapi/jsonpointer v0.21.0 // indirect
	github.com/go-openapi/jsonreference v0.20.2 // indirect
	github.com/go-openapi/swag v0.23.0 // indirect
	github.com/gogo/protobuf v1.3.2 // indirect
<<<<<<< HEAD
	github.com/golang/glog v1.1.2 // indirect
=======
	github.com/golang/glog v1.2.4 // indirect
	github.com/golang/groupcache v0.0.0-20210331224755-41bb18bfe9da // indirect
>>>>>>> ba3dcd7b
	github.com/golang/protobuf v1.5.4 // indirect
	github.com/google/btree v1.1.3 // indirect
	github.com/google/gnostic-models v0.6.8 // indirect
	github.com/google/go-cmp v0.6.0 // indirect
	github.com/google/gofuzz v1.2.0 // indirect
	github.com/google/shlex v0.0.0-20191202100458-e7afc7fbc510 // indirect
	github.com/google/uuid v1.6.0 // indirect
	github.com/gorilla/websocket v1.5.0 // indirect
	github.com/gregjones/httpcache v0.0.0-20190611155906-901d90724c79 // indirect
	github.com/inconshreveable/mousetrap v1.1.0 // indirect
	github.com/jmespath/go-jmespath v0.4.0 // indirect
	github.com/josharian/intern v1.0.0 // indirect
	github.com/json-iterator/go v1.1.12 // indirect
	github.com/karlseguin/ccache/v2 v2.0.8 // indirect
	github.com/klauspost/compress v1.17.11 // indirect
	github.com/liggitt/tabwriter v0.0.0-20181228230101-89fcab3d43de // indirect
	github.com/mailru/easyjson v0.7.7 // indirect
	github.com/mitchellh/go-wordwrap v1.0.1 // indirect
	github.com/moby/spdystream v0.5.0 // indirect
	github.com/moby/term v0.5.0 // indirect
	github.com/modern-go/concurrent v0.0.0-20180306012644-bacd9c7ef1dd // indirect
	github.com/modern-go/reflect2 v1.0.2 // indirect
	github.com/monochromegane/go-gitignore v0.0.0-20200626010858-205db1a8cc00 // indirect
	github.com/munnerz/goautoneg v0.0.0-20191010083416-a7dc8b61c822 // indirect
	github.com/mxk/go-flowrate v0.0.0-20140419014527-cca7078d478f // indirect
	github.com/peterbourgon/diskv v2.0.1+incompatible // indirect
	github.com/prometheus/client_model v0.6.1 // indirect
	github.com/prometheus/common v0.62.0 // indirect
	github.com/prometheus/procfs v0.15.1 // indirect
	github.com/russross/blackfriday/v2 v2.1.0 // indirect
	github.com/spf13/cobra v1.8.1 // indirect
	github.com/spf13/pflag v1.0.5 // indirect
<<<<<<< HEAD
	github.com/x448/float16 v0.8.4 // indirect
	github.com/xlab/treeprint v1.2.0 // indirect
	go.uber.org/multierr v1.11.0 // indirect
	golang.org/x/net v0.30.0 // indirect
	golang.org/x/oauth2 v0.23.0 // indirect
	golang.org/x/sync v0.8.0 // indirect
	golang.org/x/sys v0.26.0 // indirect
	golang.org/x/term v0.25.0 // indirect
	golang.org/x/text v0.19.0 // indirect
	golang.org/x/time v0.7.0 // indirect
	gomodules.xyz/jsonpatch/v2 v2.4.0 // indirect
	google.golang.org/protobuf v1.35.1 // indirect
	gopkg.in/evanphx/json-patch.v4 v4.12.0 // indirect
=======
	github.com/stretchr/objx v0.4.0 // indirect
	github.com/xlab/treeprint v1.1.0 // indirect
	go.starlark.net v0.0.0-20200306205701-8dd3e2ee1dd5 // indirect
	go.uber.org/multierr v1.10.0 // indirect
	golang.org/x/exp v0.0.0-20240719175910-8a7402abbf56 // indirect
	golang.org/x/net v0.33.0 // indirect
	golang.org/x/oauth2 v0.24.0 // indirect
	golang.org/x/sys v0.28.0 // indirect
	golang.org/x/term v0.27.0 // indirect
	golang.org/x/text v0.21.0 // indirect
	golang.org/x/time v0.3.0 // indirect
	gomodules.xyz/jsonpatch/v2 v2.2.0 // indirect
	google.golang.org/protobuf v1.36.1 // indirect
>>>>>>> ba3dcd7b
	gopkg.in/inf.v0 v0.9.1 // indirect
	gopkg.in/yaml.v3 v3.0.1 // indirect
	k8s.io/apiextensions-apiserver v0.32.3 // indirect
	k8s.io/cli-runtime v0.32.3 // indirect
	k8s.io/component-base v0.32.3 // indirect
	k8s.io/klog/v2 v2.130.1 // indirect
	k8s.io/kube-openapi v0.0.0-20241105132330-32ad38e42d3f // indirect
	k8s.io/utils v0.0.0-20241104100929-3ea5e8cea738 // indirect
	sigs.k8s.io/json v0.0.0-20241010143419-9aa6b5e7a4b3 // indirect
	sigs.k8s.io/kustomize/api v0.18.0 // indirect
	sigs.k8s.io/kustomize/kyaml v0.18.1 // indirect
	sigs.k8s.io/structured-merge-diff/v4 v4.4.2 // indirect
	sigs.k8s.io/yaml v1.4.0 // indirect
)<|MERGE_RESOLUTION|>--- conflicted
+++ resolved
@@ -16,7 +16,6 @@
 	k8s.io/client-go v0.32.3
 	k8s.io/kubectl v0.32.3
 	sigs.k8s.io/controller-runtime v0.20.4
-
 )
 
 require (
@@ -39,12 +38,7 @@
 	github.com/go-openapi/jsonreference v0.20.2 // indirect
 	github.com/go-openapi/swag v0.23.0 // indirect
 	github.com/gogo/protobuf v1.3.2 // indirect
-<<<<<<< HEAD
-	github.com/golang/glog v1.1.2 // indirect
-=======
 	github.com/golang/glog v1.2.4 // indirect
-	github.com/golang/groupcache v0.0.0-20210331224755-41bb18bfe9da // indirect
->>>>>>> ba3dcd7b
 	github.com/golang/protobuf v1.5.4 // indirect
 	github.com/google/btree v1.1.3 // indirect
 	github.com/google/gnostic-models v0.6.8 // indirect
@@ -77,35 +71,19 @@
 	github.com/russross/blackfriday/v2 v2.1.0 // indirect
 	github.com/spf13/cobra v1.8.1 // indirect
 	github.com/spf13/pflag v1.0.5 // indirect
-<<<<<<< HEAD
 	github.com/x448/float16 v0.8.4 // indirect
 	github.com/xlab/treeprint v1.2.0 // indirect
 	go.uber.org/multierr v1.11.0 // indirect
-	golang.org/x/net v0.30.0 // indirect
-	golang.org/x/oauth2 v0.23.0 // indirect
-	golang.org/x/sync v0.8.0 // indirect
-	golang.org/x/sys v0.26.0 // indirect
-	golang.org/x/term v0.25.0 // indirect
-	golang.org/x/text v0.19.0 // indirect
-	golang.org/x/time v0.7.0 // indirect
-	gomodules.xyz/jsonpatch/v2 v2.4.0 // indirect
-	google.golang.org/protobuf v1.35.1 // indirect
-	gopkg.in/evanphx/json-patch.v4 v4.12.0 // indirect
-=======
-	github.com/stretchr/objx v0.4.0 // indirect
-	github.com/xlab/treeprint v1.1.0 // indirect
-	go.starlark.net v0.0.0-20200306205701-8dd3e2ee1dd5 // indirect
-	go.uber.org/multierr v1.10.0 // indirect
-	golang.org/x/exp v0.0.0-20240719175910-8a7402abbf56 // indirect
 	golang.org/x/net v0.33.0 // indirect
 	golang.org/x/oauth2 v0.24.0 // indirect
+	golang.org/x/sync v0.10.0 // indirect
 	golang.org/x/sys v0.28.0 // indirect
 	golang.org/x/term v0.27.0 // indirect
 	golang.org/x/text v0.21.0 // indirect
-	golang.org/x/time v0.3.0 // indirect
-	gomodules.xyz/jsonpatch/v2 v2.2.0 // indirect
+	golang.org/x/time v0.7.0 // indirect
+	gomodules.xyz/jsonpatch/v2 v2.4.0 // indirect
 	google.golang.org/protobuf v1.36.1 // indirect
->>>>>>> ba3dcd7b
+	gopkg.in/evanphx/json-patch.v4 v4.12.0 // indirect
 	gopkg.in/inf.v0 v0.9.1 // indirect
 	gopkg.in/yaml.v3 v3.0.1 // indirect
 	k8s.io/apiextensions-apiserver v0.32.3 // indirect
